<?xml version="1.0" encoding="utf-8"?>
<!DOCTYPE TS>
<TS version="2.0" language="hu">
<defaultcodec>UTF-8</defaultcodec>
<context>
    <name>AboutDialog</name>
    <message>
        <location filename="../forms/aboutdialog.ui" line="14"/>
        <source>About Bitcoin</source>
        <translation>A Bitcoinról</translation>
    </message>
    <message>
        <location filename="../forms/aboutdialog.ui" line="53"/>
        <source>&lt;b&gt;Bitcoin&lt;/b&gt; version</source>
        <translation>&lt;b&gt;Bitcoin&lt;/b&gt; verzió</translation>
    </message>
    <message>
        <location filename="../forms/aboutdialog.ui" line="85"/>
        <source>Copyright © 2009-2012 Bitcoin Developers

This is experimental software.

Distributed under the MIT/X11 software license, see the accompanying file license.txt or http://www.opensource.org/licenses/mit-license.php.

This product includes software developed by the OpenSSL Project for use in the OpenSSL Toolkit (http://www.openssl.org/) and cryptographic software written by Eric Young (eay@cryptsoft.com) and UPnP software written by Thomas Bernard.</source>
        <translation>Szerzői jog © 2009-2012 Bitcoin Developers

Ez egy kísérleti program.
MIT/X11 szoftverlicenc alatt kiadva, lásd a mellékelt fájlt license.txt vagy http://www.opensource.org/licenses/mit-license.php. 

Ez a termék az OpenSSL Project által lett kifejlesztve az OpenSSL Toolkit (http://www.openssl.org/) és kriptográfiai szoftvertben való felhasználásra,  írta Eric Young (eay@cryptsoft.com) és UPnP szoftver, írta Thomas Bernard.</translation>
    </message>
</context>
<context>
    <name>AddressBookPage</name>
    <message>
        <location filename="../forms/addressbookpage.ui" line="14"/>
        <source>Address Book</source>
        <translation>Címjegyzék</translation>
    </message>
    <message>
        <location filename="../forms/addressbookpage.ui" line="20"/>
        <source>These are your Bitcoin addresses for receiving payments.  You may want to give a different one to each sender so you can keep track of who is paying you.</source>
        <translation>Ezekkel a Bitcoin-címekkel fogadhatod kifizetéseket.   Érdemes lehet minden egyes kifizető számára külön címet létrehozni, hogy könnyebben nyomon követhesd, kitől kaptál már pénzt.</translation>
    </message>
    <message>
        <location filename="../forms/addressbookpage.ui" line="33"/>
        <source>Double-click to edit address or label</source>
        <translation>Dupla-katt a cím vagy a címke szerkesztéséhez</translation>
    </message>
    <message>
        <location filename="../forms/addressbookpage.ui" line="57"/>
        <source>Create a new address</source>
        <translation>Új cím létrehozása</translation>
    </message>
    <message>
        <location filename="../forms/addressbookpage.ui" line="71"/>
        <source>Copy the currently selected address to the system clipboard</source>
        <translation>A kiválasztott cím másolása a vágólapra</translation>
    </message>
    <message>
        <location filename="../forms/addressbookpage.ui" line="74"/>
        <source>&amp;Copy to Clipboard</source>
        <translation>&amp;Másolás a vágólapra</translation>
    </message>
    <message>
        <location filename="../forms/addressbookpage.ui" line="85"/>
        <source>Show &amp;QR Code</source>
        <translation type="unfinished"></translation>
    </message>
    <message>
        <location filename="../forms/addressbookpage.ui" line="96"/>
        <source>Sign a message to prove you own this address</source>
        <translation type="unfinished"></translation>
    </message>
    <message>
        <location filename="../forms/addressbookpage.ui" line="99"/>
        <source>&amp;Sign Message</source>
        <translation type="unfinished"></translation>
    </message>
    <message>
        <location filename="../forms/addressbookpage.ui" line="110"/>
        <source>Delete the currently selected address from the list. Only sending addresses can be deleted.</source>
        <translation>A kiválasztott cím törlése a listáról. Csak a küldő címek törölhetőek.</translation>
    </message>
    <message>
        <location filename="../forms/addressbookpage.ui" line="113"/>
        <source>&amp;Delete</source>
        <translation>&amp;Törlés</translation>
    </message>
    <message>
        <location filename="../addressbookpage.cpp" line="278"/>
        <source>Export Address Book Data</source>
        <translation>Címjegyzék adatainak exportálása</translation>
    </message>
    <message>
        <location filename="../addressbookpage.cpp" line="279"/>
        <source>Comma separated file (*.csv)</source>
        <translation>Vesszővel elválasztott fájl (*. csv)</translation>
    </message>
    <message>
        <location filename="../addressbookpage.cpp" line="292"/>
        <source>Could not write to file %1.</source>
        <translation>%1 nevű fájl nem írható.</translation>
    </message>
    <message>
        <location filename="../addressbookpage.cpp" line="61"/>
        <source>Copy address</source>
        <translation>Cím másolása</translation>
    </message>
    <message>
        <location filename="../addressbookpage.cpp" line="62"/>
        <source>Copy label</source>
        <translation>Címke másolása</translation>
    </message>
    <message>
        <location filename="../addressbookpage.cpp" line="63"/>
        <source>Edit</source>
        <translation type="unfinished"></translation>
    </message>
    <message>
        <location filename="../addressbookpage.cpp" line="64"/>
        <source>Delete</source>
        <translation>Törlés</translation>
    </message>
    <message>
        <location filename="../addressbookpage.cpp" line="292"/>
        <source>Error exporting</source>
        <translation>Hiba exportálás közben</translation>
    </message>
    <message>
        <location filename="../forms/addressbookpage.ui" line="60"/>
        <source>&amp;New Address...</source>
        <translation>&amp;Új cím...</translation>
    </message>
</context>
<context>
    <name>AddressTableModel</name>
    <message>
        <location filename="../addresstablemodel.cpp" line="78"/>
        <source>Address</source>
        <translation>Cím</translation>
    </message>
    <message>
        <location filename="../addresstablemodel.cpp" line="78"/>
        <source>Label</source>
        <translation>Címke</translation>
    </message>
    <message>
        <location filename="../addresstablemodel.cpp" line="114"/>
        <source>(no label)</source>
        <translation>(nincs címke)</translation>
    </message>
</context>
<context>
    <name>AskPassphraseDialog</name>
    <message>
        <location filename="../forms/askpassphrasedialog.ui" line="61"/>
        <source>New passphrase</source>
        <translation>Új jelszó</translation>
    </message>
    <message>
<<<<<<< HEAD
        <location filename="../askpassphrasedialog.cpp" line="38"/>
        <source>This operation needs your wallet passphrase to unlock the wallet.</source>
        <translation>A tárcád megnyitásához a műveletnek szüksége van a tárcád jelszavára.</translation>
    </message>
    <message>
        <location filename="../askpassphrasedialog.cpp" line="54"/>
        <source>Change passphrase</source>
        <translation>Jelszó megváltoztatása</translation>
=======
        <location filename="../forms/askpassphrasedialog.ui" line="75"/>
        <source>Repeat new passphrase</source>
        <translation>Új jelszó újra</translation>
    </message>
    <message>
        <location filename="../askpassphrasedialog.cpp" line="111"/>
        <location filename="../askpassphrasedialog.cpp" line="169"/>
        <source>Wallet encrypted</source>
        <translation>Tárca kódolva</translation>
    </message>
    <message>
        <location filename="../askpassphrasedialog.cpp" line="126"/>
        <location filename="../askpassphrasedialog.cpp" line="133"/>
        <location filename="../askpassphrasedialog.cpp" line="175"/>
        <location filename="../askpassphrasedialog.cpp" line="181"/>
        <source>Wallet encryption failed</source>
        <translation>Tárca kódolása sikertelen.</translation>
>>>>>>> 6ec7ac15
    </message>
    <message>
        <location filename="../askpassphrasedialog.cpp" line="134"/>
        <location filename="../askpassphrasedialog.cpp" line="182"/>
        <source>The supplied passphrases do not match.</source>
        <translation>A megadott jelszavak nem egyeznek.</translation>
    </message>
    <message>
        <location filename="../askpassphrasedialog.cpp" line="145"/>
        <source>Wallet unlock failed</source>
        <translation>Tárca megnyitása sikertelen</translation>
    </message>
    <message>
        <location filename="../askpassphrasedialog.cpp" line="208"/>
        <location filename="../askpassphrasedialog.cpp" line="232"/>
        <source>Warning: The Caps Lock key is on.</source>
        <translation type="unfinished"></translation>
    </message>
    <message>
        <location filename="../forms/askpassphrasedialog.ui" line="75"/>
        <source>Repeat new passphrase</source>
        <translation>Új jelszó újra</translation>
    </message>
    <message>
        <location filename="../forms/askpassphrasedialog.ui" line="26"/>
        <source>Dialog</source>
        <translation>Párbeszéd</translation>
    </message>
    <message>
        <location filename="../askpassphrasedialog.cpp" line="35"/>
        <source>Encrypt wallet</source>
        <translation>Tárca kódolása</translation>
    </message>
    <message>
        <location filename="../forms/askpassphrasedialog.ui" line="94"/>
        <source>TextLabel</source>
        <translation>SzövegCímke</translation>
    </message>
    <message>
        <location filename="../askpassphrasedialog.cpp" line="43"/>
        <source>Unlock wallet</source>
        <translation>Tárca megnyitása</translation>
    </message>
    <message>
        <location filename="../askpassphrasedialog.cpp" line="46"/>
        <source>This operation needs your wallet passphrase to decrypt the wallet.</source>
        <translation>A tárcád dekódolásához a műveletnek szüksége van a tárcád jelszavára.</translation>
    </message>
    <message>
        <location filename="../askpassphrasedialog.cpp" line="117"/>
        <location filename="../askpassphrasedialog.cpp" line="124"/>
        <location filename="../askpassphrasedialog.cpp" line="166"/>
        <location filename="../askpassphrasedialog.cpp" line="172"/>
        <source>Wallet encryption failed</source>
        <translation>Tárca kódolása sikertelen.</translation>
    </message>
    <message>
        <location filename="../askpassphrasedialog.cpp" line="117"/>
        <source>IMPORTANT: Any previous backups you have made of your wallet file should be replaced with the newly generated, encrypted wallet file. For security reasons, previous backups of the unencrypted wallet file will become useless as soon as you start using the new, encrypted wallet.</source>
        <translation type="unfinished"></translation>
    </message>
    <message>
        <location filename="../askpassphrasedialog.cpp" line="156"/>
        <source>Wallet decryption failed</source>
        <translation>Dekódolás sikertelen.</translation>
    </message>
    <message>
<<<<<<< HEAD
        <location filename="../askpassphrasedialog.cpp" line="34"/>
        <source>Enter the new passphrase to the wallet.&lt;br/&gt;Please use a passphrase of &lt;b&gt;10 or more random characters&lt;/b&gt;, or &lt;b&gt;eight or more words&lt;/b&gt;.</source>
        <translation>Írd be az új jelszót a tárcához.&lt;br/&gt;Használj legalább 10&lt;br/&gt;véletlenszerű karaktert&lt;/b&gt; vagy &lt;b&gt;legalább nyolc szót&lt;/b&gt;.</translation>
=======
        <location filename="../askpassphrasedialog.cpp" line="217"/>
        <location filename="../askpassphrasedialog.cpp" line="241"/>
        <source>Warning: The Caps Lock key is on.</source>
        <translation type="unfinished"></translation>
>>>>>>> 6ec7ac15
    </message>
    <message>
        <location filename="../askpassphrasedialog.cpp" line="101"/>
        <source>Confirm wallet encryption</source>
        <translation>Biztosan kódolni akarod a tárcát?</translation>
    </message>
    <message>
<<<<<<< HEAD
        <location filename="../askpassphrasedialog.cpp" line="118"/>
=======
        <location filename="../askpassphrasedialog.cpp" line="102"/>
        <source>WARNING: If you encrypt your wallet and lose your passphrase, you will &lt;b&gt;LOSE ALL OF YOUR BITCOINS&lt;/b&gt;!
Are you sure you wish to encrypt your wallet?</source>
        <translation>FIGYELEM: Ha kódolod a tárcát, és elveszíted a jelszavad, akkor &lt;b&gt;AZ ÖSSZES BITCOINODAT IS EL FOGOD VESZÍTENI!&lt;/b&gt;
Biztosan kódolni akarod a tárcát?</translation>
    </message>
    <message>
        <location filename="../askpassphrasedialog.cpp" line="34"/>
        <source>Enter the new passphrase to the wallet.&lt;br/&gt;Please use a passphrase of &lt;b&gt;10 or more random characters&lt;/b&gt;, or &lt;b&gt;eight or more words&lt;/b&gt;.</source>
        <translation>Írd be az új jelszót a tárcához.&lt;br/&gt;Használj legalább 10&lt;br/&gt;véletlenszerű karaktert&lt;/b&gt; vagy &lt;b&gt;legalább nyolc szót&lt;/b&gt;.</translation>
    </message>
    <message>
        <location filename="../askpassphrasedialog.cpp" line="127"/>
>>>>>>> 6ec7ac15
        <source>Wallet encryption failed due to an internal error. Your wallet was not encrypted.</source>
        <translation>Tárca kódolása belső hiba miatt sikertelen. A tárcád nem lett kódolva.</translation>
    </message>
    <message>
        <location filename="../askpassphrasedialog.cpp" line="51"/>
        <source>Decrypt wallet</source>
        <translation>Tárca dekódolása</translation>
    </message>
    <message>
        <location filename="../askpassphrasedialog.cpp" line="146"/>
        <location filename="../askpassphrasedialog.cpp" line="157"/>
        <location filename="../askpassphrasedialog.cpp" line="176"/>
        <source>The passphrase entered for the wallet decryption was incorrect.</source>
        <translation>Hibás jelszó.</translation>
    </message>
    <message>
<<<<<<< HEAD
        <location filename="../askpassphrasedialog.cpp" line="55"/>
        <source>Enter the old and new passphrase to the wallet.</source>
        <translation>Írd be a tárca régi és új jelszavát.</translation>
    </message>
    <message>
        <location filename="../askpassphrasedialog.cpp" line="102"/>
        <source>WARNING: If you encrypt your wallet and lose your passphrase, you will &lt;b&gt;LOSE ALL OF YOUR BITCOINS&lt;/b&gt;!
Are you sure you wish to encrypt your wallet?</source>
        <translation>FIGYELEM: Ha kódolod a tárcát, és elveszíted a jelszavad, akkor &lt;b&gt;AZ ÖSSZES BITCOINODAT IS EL FOGOD VESZÍTENI!&lt;/b&gt;
Biztosan kódolni akarod a tárcát?</translation>
    </message>
    <message>
        <location filename="../askpassphrasedialog.cpp" line="112"/>
=======
        <location filename="../askpassphrasedialog.cpp" line="113"/>
>>>>>>> 6ec7ac15
        <source>Bitcoin will close now to finish the encryption process. Remember that encrypting your wallet cannot fully protect your bitcoins from being stolen by malware infecting your computer.</source>
        <translation>Bitcoin will close now to finish the encryption process. Ne feledd, hogy a tárca titkosítása sem nyújt teljes védelmet az adathalász programok fertőzésével szemben.</translation>
    </message>
    <message>
        <location filename="../askpassphrasedialog.cpp" line="170"/>
        <source>Wallet passphrase was successfully changed.</source>
        <translation>Jelszó megváltoztatva.</translation>
    </message>
    <message>
        <location filename="../forms/askpassphrasedialog.ui" line="47"/>
        <source>Enter passphrase</source>
        <translation>Add meg a jelszót</translation>
    </message>
    <message>
        <location filename="../askpassphrasedialog.cpp" line="111"/>
        <location filename="../askpassphrasedialog.cpp" line="160"/>
        <source>Wallet encrypted</source>
        <translation>Tárca kódolva</translation>
    </message>
</context>
<context>
    <name>BitcoinGUI</name>
    <message>
        <location filename="../bitcoingui.cpp" line="238"/>
        <source>Quit application</source>
        <translation>Kilépés</translation>
    </message>
    <message>
        <location filename="../bitcoingui.cpp" line="241"/>
        <source>&amp;About %1</source>
        <translation>&amp;A %1-ról</translation>
    </message>
    <message>
        <location filename="../bitcoingui.cpp" line="255"/>
        <source>Encrypt or decrypt wallet</source>
        <translation>Tárca kódolása vagy dekódolása</translation>
    </message>
    <message>
        <location filename="../bitcoingui.cpp" line="252"/>
        <source>&amp;Export...</source>
        <translation>&amp;Exportálás...</translation>
    </message>
    <message>
        <location filename="../bitcoingui.cpp" line="292"/>
        <source>&amp;Settings</source>
        <translation>&amp;Beállítások</translation>
    </message>
    <message>
        <location filename="../bitcoingui.cpp" line="254"/>
        <source>&amp;Encrypt Wallet</source>
        <translation>Tárca &amp;kódolása</translation>
    </message>
    <message>
        <location filename="../bitcoingui.cpp" line="146"/>
        <location filename="../bitcoingui.cpp" line="478"/>
        <source>Synchronizing with network...</source>
        <translation>Szinkronizálás a hálózattal...</translation>
    </message>
    <message>
        <location filename="../bitcoingui.cpp" line="329"/>
        <source>[testnet]</source>
        <translation>[teszthálózat]</translation>
    </message>
    <message>
        <location filename="../bitcoingui.cpp" line="298"/>
        <source>&amp;Help</source>
        <translation>&amp;Súgó</translation>
    </message>
    <message>
        <location filename="../bitcoingui.cpp" line="149"/>
        <source>Block chain synchronization in progress</source>
        <translation>Blokklánc-szinkronizálás folyamatban</translation>
    </message>
    <message>
        <location filename="../bitcoingui.cpp" line="199"/>
        <source>&amp;Address Book</source>
        <translation>Cím&amp;jegyzék</translation>
    </message>
    <message>
        <location filename="../bitcoingui.cpp" line="200"/>
        <source>Edit the list of stored addresses and labels</source>
        <translation>Tárolt címek és címkék listájának szerkesztése</translation>
    </message>
    <message>
        <location filename="../bitcoingui.cpp" line="205"/>
        <source>&amp;Receive coins</source>
        <translation>Érmék &amp;fogadása</translation>
    </message>
    <message>
        <location filename="../bitcoingui.cpp" line="206"/>
        <source>Show the list of addresses for receiving payments</source>
        <translation>Kiizetést fogadó címek listája</translation>
    </message>
    <message>
        <location filename="../bitcoingui.cpp" line="212"/>
        <source>Send coins to a bitcoin address</source>
        <translation>Érmék küldése megadott címre</translation>
    </message>
    <message>
        <location filename="../bitcoingui.cpp" line="211"/>
        <source>&amp;Send coins</source>
        <translation>Érmék &amp;küldése</translation>
    </message>
    <message>
        <location filename="../bitcoingui.cpp" line="217"/>
        <source>Sign &amp;message</source>
        <translation type="unfinished"></translation>
    </message>
    <message>
        <location filename="../bitcoingui.cpp" line="218"/>
        <source>Prove you control an address</source>
        <translation type="unfinished"></translation>
    </message>
    <message>
        <location filename="../bitcoingui.cpp" line="237"/>
        <source>E&amp;xit</source>
        <translation>&amp;Kilépés</translation>
    </message>
    <message>
        <location filename="../bitcoingui.cpp" line="242"/>
        <source>Show information about Bitcoin</source>
        <translation>Információk a Bitcoinról</translation>
    </message>
    <message>
        <location filename="../bitcoingui.cpp" line="247"/>
        <source>&amp;Options...</source>
        <translation>&amp;Opciók...</translation>
    </message>
    <message>
        <location filename="../bitcoingui.cpp" line="248"/>
        <source>Modify configuration options for bitcoin</source>
        <translation>Bitcoin konfigurációs opciók</translation>
    </message>
    <message>
        <location filename="../bitcoingui.cpp" line="250"/>
        <source>Open &amp;Bitcoin</source>
        <translation>A &amp;Bitcoin megnyitása</translation>
    </message>
    <message>
        <location filename="../bitcoingui.cpp" line="187"/>
        <source>&amp;Overview</source>
        <translation>&amp;Áttekintés</translation>
    </message>
    <message>
        <location filename="../bitcoingui.cpp" line="244"/>
        <source>About &amp;Qt</source>
        <translation>A &amp;Qt-ról</translation>
    </message>
    <message>
        <location filename="../bitcoingui.cpp" line="193"/>
        <source>&amp;Transactions</source>
        <translation>&amp;Tranzakciók</translation>
    </message>
    <message>
        <location filename="../bitcoingui.cpp" line="188"/>
        <source>Show general overview of wallet</source>
        <translation>Tárca általános áttekintése</translation>
    </message>
    <message>
        <location filename="../bitcoingui.cpp" line="489"/>
        <source>Downloaded %1 of %2 blocks of transaction history.</source>
        <translation>%1 blokk letöltve a tranzakciótörténet %2 blokkjából.</translation>
    </message>
    <message>
        <location filename="../bitcoingui.cpp" line="259"/>
        <source>&amp;Change Passphrase</source>
        <translation>Jelszó &amp;megváltoztatása</translation>
    </message>
    <message>
        <location filename="../bitcoingui.cpp" line="73"/>
        <source>Bitcoin Wallet</source>
        <translation>Bitcoin-tárca</translation>
    </message>
    <message>
        <location filename="../bitcoingui.cpp" line="194"/>
        <source>Browse transaction history</source>
        <translation>Tranzakciótörténet megtekintése</translation>
    </message>
    <message>
        <location filename="../bitcoingui.cpp" line="251"/>
        <source>Show the Bitcoin window</source>
        <translation>A Bitcoin-ablak mutatása</translation>
    </message>
    <message>
        <location filename="../bitcoingui.cpp" line="260"/>
        <source>Change the passphrase used for wallet encryption</source>
        <translation>Tárcakódoló jelszó megváltoztatása</translation>
    </message>
    <message numerus="yes">
        <location filename="../bitcoingui.cpp" line="463"/>
        <source>%n active connection(s) to Bitcoin network</source>
        <translation>
            <numerusform>%n aktív kapcsolat a Bitcoin-hálózattal</numerusform>
        </translation>
    </message>
    <message>
        <location filename="../bitcoingui.cpp" line="305"/>
        <source>Tabs toolbar</source>
        <translation>Fül eszköztár</translation>
    </message>
    <message>
        <location filename="../bitcoingui.cpp" line="501"/>
        <source>Downloaded %1 blocks of transaction history.</source>
        <translation>%1 blokk letöltve a tranzakciótörténetből.</translation>
    </message>
    <message>
        <location filename="../bitcoingui.cpp" line="649"/>
        <source>Incoming transaction</source>
        <translation>Beérkező tranzakció</translation>
    </message>
    <message>
        <location filename="../bitcoingui.cpp" line="650"/>
        <source>Date: %1
Amount: %2
Type: %3
Address: %4
</source>
        <translation>Dátum: %1
Összeg: %2
Típus: %3
Cím: %4
</translation>
    </message>
    <message>
        <location filename="../bitcoingui.cpp" line="245"/>
        <source>Show information about Qt</source>
        <translation>Információk a Qt ról</translation>
    </message>
    <message>
        <location filename="../bitcoingui.cpp" line="253"/>
        <source>Export the data in the current tab to a file</source>
        <translation>Jelenlegi nézet exportálása fájlba</translation>
    </message>
    <message>
        <location filename="../bitcoingui.cpp" line="257"/>
        <source>&amp;Backup Wallet</source>
        <translation type="unfinished"></translation>
    </message>
    <message>
        <location filename="../bitcoingui.cpp" line="258"/>
        <source>Backup wallet to another location</source>
        <translation type="unfinished"></translation>
    </message>
    <message>
        <location filename="../bitcoingui.cpp" line="421"/>
        <source>bitcoin-qt</source>
        <translation>bitcoin-qt</translation>
    </message>
    <message numerus="yes">
        <location filename="../bitcoingui.cpp" line="516"/>
        <source>%n second(s) ago</source>
        <translation>
            <numerusform>%n másodperccel ezelőtt</numerusform>
        </translation>
    </message>
    <message numerus="yes">
        <location filename="../bitcoingui.cpp" line="520"/>
        <source>%n minute(s) ago</source>
        <translation>
            <numerusform>%n perccel ezelőtt</numerusform>
        </translation>
    </message>
    <message numerus="yes">
        <location filename="../bitcoingui.cpp" line="524"/>
        <source>%n hour(s) ago</source>
        <translation>
            <numerusform>%n órával ezelőtt</numerusform>
        </translation>
    </message>
    <message numerus="yes">
        <location filename="../bitcoingui.cpp" line="528"/>
        <source>%n day(s) ago</source>
        <translation>
            <numerusform>%n nappal ezelőtt</numerusform>
        </translation>
    </message>
    <message>
        <location filename="../bitcoingui.cpp" line="534"/>
        <source>Up to date</source>
        <translation>Naprakész</translation>
    </message>
    <message>
        <location filename="../bitcoingui.cpp" line="539"/>
        <source>Catching up...</source>
        <translation>Frissítés...</translation>
    </message>
    <message>
        <location filename="../bitcoingui.cpp" line="547"/>
        <source>Last received block was generated %1.</source>
        <translation>Az utolsóként kapott blokk generálva: %1.</translation>
    </message>
    <message>
        <location filename="../bitcoingui.cpp" line="616"/>
        <source>This transaction is over the size limit.  You can still send it for a fee of %1, which goes to the nodes that process your transaction and helps to support the network.  Do you want to pay the fee?</source>
        <translation>Ez a tranzakció túllépi a mérethatárt,  de %1 tranzakciós díj ellenében így is elküldheted. Ezt a plusz összeget a tranzakcióidat feldolgozó csomópontok kapják,  így magát a hálózatot támogatod vele. Hajlandó vagy megfizetni a díjat?</translation>
    </message>
    <message>
        <location filename="../bitcoingui.cpp" line="806"/>
        <source>Backup Wallet</source>
        <translation type="unfinished"></translation>
    </message>
    <message>
        <location filename="../bitcoingui.cpp" line="806"/>
        <source>Wallet Data (*.dat)</source>
        <translation type="unfinished"></translation>
    </message>
    <message>
        <location filename="../bitcoingui.cpp" line="809"/>
        <source>Backup Failed</source>
        <translation type="unfinished"></translation>
    </message>
    <message>
        <location filename="../bitcoingui.cpp" line="809"/>
        <source>There was an error trying to save the wallet data to the new location.</source>
        <translation type="unfinished"></translation>
    </message>
    <message>
        <location filename="../bitcoingui.cpp" line="648"/>
        <source>Sent transaction</source>
        <translation>Tranzakció elküldve.</translation>
    </message>
    <message>
        <location filename="../bitcoingui.cpp" line="775"/>
        <source>Wallet is &lt;b&gt;encrypted&lt;/b&gt; and currently &lt;b&gt;unlocked&lt;/b&gt;</source>
        <translation>Tárca &lt;b&gt;kódolva&lt;/b&gt; és jelenleg &lt;b&gt;nyitva&lt;/b&gt;.</translation>
    </message>
    <message>
        <location filename="../bitcoingui.cpp" line="783"/>
        <source>Wallet is &lt;b&gt;encrypted&lt;/b&gt; and currently &lt;b&gt;locked&lt;/b&gt;</source>
        <translation>Tárca &lt;b&gt;kódolva&lt;/b&gt; és jelenleg &lt;b&gt;zárva&lt;/b&gt;.</translation>
    </message>
    <message>
        <location filename="../bitcoingui.cpp" line="621"/>
        <source>Sending...</source>
        <translation>Küldés...</translation>
    </message>
    <message>
        <location filename="../bitcoingui.cpp" line="283"/>
        <source>&amp;File</source>
        <translation>&amp;Fájl</translation>
    </message>
    <message>
        <location filename="../bitcoingui.cpp" line="316"/>
        <source>Actions toolbar</source>
        <translation>Parancsok eszköztár</translation>
    </message>
    <message>
        <location filename="../bitcoin.cpp" line="144"/>
        <source>A fatal error occurred. Bitcoin can no longer continue safely and will quit.</source>
        <translation type="unfinished"></translation>
    </message>
</context>
<context>
    <name>DisplayOptionsPage</name>
    <message>
        <location filename="../optionsdialog.cpp" line="269"/>
        <source>&amp;Unit to show amounts in: </source>
        <translation>&amp;Mértékegység: </translation>
    </message>
    <message>
        <location filename="../optionsdialog.cpp" line="273"/>
        <source>Choose the default subdivision unit to show in the interface, and when sending coins</source>
        <translation>Válaszd ki az interfészen és érmék küldésekor megjelenítendő alapértelmezett alegységet.</translation>
    </message>
    <message>
        <location filename="../optionsdialog.cpp" line="280"/>
        <source>&amp;Display addresses in transaction list</source>
        <translation>&amp;Címek megjelenítése a tranzakciólistában</translation>
    </message>
    <message>
        <location filename="../optionsdialog.cpp" line="281"/>
        <source>Whether to show Bitcoin addresses in the transaction list</source>
        <translation type="unfinished"></translation>
    </message>
</context>
<context>
    <name>EditAddressDialog</name>
    <message>
        <location filename="../forms/editaddressdialog.ui" line="14"/>
        <source>Edit Address</source>
        <translation>Cím szerkesztése</translation>
    </message>
    <message>
        <location filename="../forms/editaddressdialog.ui" line="25"/>
        <source>&amp;Label</source>
        <translation>Cím&amp;ke</translation>
    </message>
    <message>
        <location filename="../forms/editaddressdialog.ui" line="35"/>
        <source>The label associated with this address book entry</source>
        <translation>A címhez tartozó címke</translation>
    </message>
    <message>
        <location filename="../forms/editaddressdialog.ui" line="42"/>
        <source>&amp;Address</source>
        <translation>&amp;Cím</translation>
    </message>
    <message>
        <location filename="../forms/editaddressdialog.ui" line="52"/>
        <source>The address associated with this address book entry. This can only be modified for sending addresses.</source>
        <translation>Az ehhez a címjegyzék-bejegyzéshez tartozó cím. Ez csak a küldő címeknél módosítható.</translation>
    </message>
    <message>
        <location filename="../editaddressdialog.cpp" line="20"/>
        <source>New receiving address</source>
        <translation>Új fogadó cím</translation>
    </message>
    <message>
        <location filename="../editaddressdialog.cpp" line="24"/>
        <source>New sending address</source>
        <translation>Új küldő cím</translation>
    </message>
    <message>
        <location filename="../editaddressdialog.cpp" line="27"/>
        <source>Edit receiving address</source>
        <translation>Fogadó cím szerkesztése</translation>
    </message>
    <message>
        <location filename="../editaddressdialog.cpp" line="31"/>
        <source>Edit sending address</source>
        <translation>Küldő cím szerkesztése</translation>
    </message>
    <message>
        <location filename="../editaddressdialog.cpp" line="106"/>
        <source>New key generation failed.</source>
        <translation>Új kulcs generálása sikertelen</translation>
    </message>
    <message>
        <location filename="../editaddressdialog.cpp" line="91"/>
        <source>The entered address &quot;%1&quot; is already in the address book.</source>
        <translation>A megadott &quot;%1&quot; cím már szerepel a címjegyzékben.</translation>
    </message>
    <message>
        <location filename="../editaddressdialog.cpp" line="101"/>
        <source>Could not unlock wallet.</source>
        <translation>Tárca feloldása sikertelen</translation>
    </message>
    <message>
        <location filename="../editaddressdialog.cpp" line="96"/>
        <source>The entered address &quot;%1&quot; is not a valid bitcoin address.</source>
        <translation>A megadott &quot;%1&quot; cím nem egy érvényes Bitcoin-cím.</translation>
    </message>
</context>
<context>
    <name>MainOptionsPage</name>
    <message>
        <location filename="../optionsdialog.cpp" line="202"/>
        <source>IP address of the proxy (e.g. 127.0.0.1)</source>
        <translation>Proxy IP címe (pl.: 127.0.0.1)</translation>
    </message>
    <message>
        <location filename="../optionsdialog.cpp" line="211"/>
        <source>Port of the proxy (e.g. 1234)</source>
        <translation>Proxy portja (pl.: 1234)</translation>
    </message>
    <message>
        <location filename="../optionsdialog.cpp" line="205"/>
        <source>&amp;Port: </source>
        <translation>&amp;Port: </translation>
    </message>
    <message>
        <location filename="../optionsdialog.cpp" line="170"/>
        <source>&amp;Start Bitcoin on window system startup</source>
        <translation>&amp;Induljon el a számítógép bekapcsolásakor</translation>
    </message>
    <message>
        <location filename="../optionsdialog.cpp" line="171"/>
        <source>Automatically start Bitcoin after the computer is turned on</source>
        <translation>Induljon el a Bitcoin a számítógép bekapcsolásakor</translation>
    </message>
    <message>
        <location filename="../optionsdialog.cpp" line="175"/>
        <source>&amp;Minimize to the tray instead of the taskbar</source>
        <translation>&amp;Kicsinyítés a tálcára az eszköztár helyett</translation>
    </message>
    <message>
        <location filename="../optionsdialog.cpp" line="176"/>
        <source>Show only a tray icon after minimizing the window</source>
        <translation>Kicsinyítés után csak eszköztár-ikont mutass</translation>
    </message>
    <message>
        <location filename="../optionsdialog.cpp" line="180"/>
        <source>Map port using &amp;UPnP</source>
        <translation>&amp;UPnP port-feltérképezés</translation>
    </message>
    <message>
        <location filename="../optionsdialog.cpp" line="185"/>
        <source>M&amp;inimize on close</source>
        <translation>K&amp;icsinyítés záráskor</translation>
    </message>
    <message>
        <location filename="../optionsdialog.cpp" line="186"/>
        <source>Minimize instead of exit the application when the window is closed. When this option is enabled, the application will be closed only after selecting Quit in the menu.</source>
        <translation>Az alkalmazásból való kilépés helyett az eszköztárba kicsinyíti az alkalmazást az ablak bezárásakor. Ez esetben az alkalmazás csak a Kilépés menüponttal zárható be.</translation>
    </message>
    <message>
        <location filename="../optionsdialog.cpp" line="181"/>
        <source>Automatically open the Bitcoin client port on the router. This only works when your router supports UPnP and it is enabled.</source>
        <translation>A Bitcoin-kliens portjának automatikus megnyitása a routeren. Ez csak akkor működik, ha a routered támogatja az UPnP-t és az engedélyezve is van rajta.</translation>
    </message>
    <message>
        <location filename="../optionsdialog.cpp" line="190"/>
        <source>&amp;Connect through SOCKS4 proxy:</source>
        <translation>&amp;Csatlakozás SOCKS4 proxyn keresztül:</translation>
    </message>
    <message>
        <location filename="../optionsdialog.cpp" line="191"/>
        <source>Connect to the Bitcoin network through a SOCKS4 proxy (e.g. when connecting through Tor)</source>
        <translation>SOCKS4 proxyn keresztüli csatlakozás a Bitcoin hálózatához (pl. Tor-on keresztüli csatlakozás esetén)</translation>
    </message>
    <message>
        <location filename="../optionsdialog.cpp" line="196"/>
        <source>Proxy &amp;IP: </source>
        <translation>Proxy &amp;IP: </translation>
    </message>
    <message>
        <location filename="../optionsdialog.cpp" line="217"/>
        <source>Optional transaction fee per kB that helps make sure your transactions are processed quickly. Most transactions are 1 kB. Fee 0.01 recommended.</source>
        <translation>Opcionális, kB-onkénti tranzakciós díj a tranzakcióid minél gyorsabb feldolgozásának elősegítésére.  A legtöbb tranzakció 1 kB-os.  0,01 BTC ajánlott.</translation>
    </message>
    <message>
        <location filename="../optionsdialog.cpp" line="223"/>
        <source>Pay transaction &amp;fee</source>
        <translation>Tranzakciós &amp;díj fizetése</translation>
    </message>
</context>
<context>
    <name>MessagePage</name>
    <message>
        <location filename="../forms/messagepage.ui" line="58"/>
        <source>Alt+A</source>
        <translation>Alt+A</translation>
    </message>
    <message>
        <location filename="../forms/messagepage.ui" line="38"/>
        <source>The address to sign the message with  (e.g. 1NS17iag9jJgTHD1VXjvLCEnZuQ3rJDE9L)</source>
        <translation type="unfinished">Adj meg egy Bitcoin-címet (pl.: 1NS17iag9jJgTHD1VXjvLCEnZuQ3rJDE9L )</translation>
    </message>
    <message>
        <location filename="../forms/messagepage.ui" line="20"/>
        <source>You can sign messages with your addresses to prove you own them. Be careful not to sign anything vague, as phishing attacks may try to trick you into signing your identity over to them. Only sign fully-detailed statements you agree to.</source>
        <translation type="unfinished"></translation>
    </message>
    <message>
        <location filename="../forms/messagepage.ui" line="48"/>
        <source>Choose adress from address book</source>
        <translation>Válassz egy címet a címjegyzékből</translation>
    </message>
    <message>
        <location filename="../forms/messagepage.ui" line="71"/>
        <source>Paste address from clipboard</source>
        <translation>Cím beillesztése a vágólapról</translation>
    </message>
    <message>
        <location filename="../forms/messagepage.ui" line="81"/>
        <source>Alt+P</source>
        <translation>Alt+P</translation>
    </message>
    <message>
        <location filename="../forms/messagepage.ui" line="93"/>
        <source>Enter the message you want to sign here</source>
        <translation type="unfinished"></translation>
    </message>
    <message>
        <location filename="../forms/messagepage.ui" line="105"/>
        <source>Click &quot;Sign Message&quot; to get signature</source>
        <translation type="unfinished"></translation>
    </message>
    <message>
        <location filename="../forms/messagepage.ui" line="117"/>
        <source>Sign a message to prove you own this address</source>
        <translation type="unfinished"></translation>
    </message>
    <message>
        <location filename="../forms/messagepage.ui" line="120"/>
        <source>&amp;Sign Message</source>
        <translation type="unfinished"></translation>
    </message>
    <message>
        <location filename="../forms/messagepage.ui" line="131"/>
        <source>Copy the current signature to the system clipboard</source>
        <translation type="unfinished"></translation>
    </message>
    <message>
        <location filename="../forms/messagepage.ui" line="134"/>
        <source>&amp;Copy to Clipboard</source>
        <translation>&amp;Másolás a vágólapra</translation>
    </message>
    <message>
        <location filename="../messagepage.cpp" line="74"/>
        <source>%1 is not a valid address.</source>
        <translation type="unfinished">A megadott &quot;%1&quot; cím nem egy érvényes Bitcoin-cím.</translation>
    </message>
    <message>
        <location filename="../messagepage.cpp" line="74"/>
        <location filename="../messagepage.cpp" line="89"/>
        <location filename="../messagepage.cpp" line="101"/>
        <source>Error signing</source>
        <translation type="unfinished"></translation>
    </message>
    <message>
        <location filename="../messagepage.cpp" line="89"/>
        <source>Private key for %1 is not available.</source>
        <translation type="unfinished"></translation>
    </message>
    <message>
        <location filename="../messagepage.cpp" line="101"/>
        <source>Sign failed</source>
        <translation type="unfinished"></translation>
    </message>
    <message>
        <location filename="../forms/messagepage.ui" line="14"/>
        <source>Message</source>
        <translation>Üzenet</translation>
    </message>
</context>
<context>
    <name>OptionsDialog</name>
    <message>
        <location filename="../optionsdialog.cpp" line="84"/>
        <source>Display</source>
        <translation>Megjelenítés</translation>
    </message>
    <message>
        <location filename="../optionsdialog.cpp" line="104"/>
        <source>Options</source>
        <translation>Opciók</translation>
    </message>
    <message>
        <location filename="../optionsdialog.cpp" line="79"/>
        <source>Main</source>
        <translation>Fő</translation>
    </message>
</context>
<context>
    <name>OverviewPage</name>
    <message>
        <location filename="../forms/overviewpage.ui" line="14"/>
        <source>Form</source>
        <translation>Űrlap</translation>
    </message>
    <message>
        <location filename="../forms/overviewpage.ui" line="40"/>
        <source>Balance:</source>
        <translation>Egyenleg:</translation>
    </message>
    <message>
        <location filename="../forms/overviewpage.ui" line="54"/>
        <source>Number of transactions:</source>
        <translation>Tranzakciók száma:</translation>
    </message>
    <message>
        <location filename="../forms/overviewpage.ui" line="61"/>
        <source>0</source>
        <translation>0</translation>
    </message>
    <message>
        <location filename="../forms/overviewpage.ui" line="88"/>
        <source>Wallet</source>
        <translation>Tárca</translation>
    </message>
    <message>
        <location filename="../forms/overviewpage.ui" line="68"/>
        <source>Unconfirmed:</source>
        <translation>Megerősítetlen:</translation>
    </message>
    <message>
        <location filename="../forms/overviewpage.ui" line="124"/>
        <source>&lt;b&gt;Recent transactions&lt;/b&gt;</source>
        <translation>&lt;b&gt;Legutóbbi tranzakciók&lt;/b&gt;</translation>
    </message>
    <message>
        <location filename="../overviewpage.cpp" line="103"/>
        <source>Your current balance</source>
        <translation>Aktuális egyenleged</translation>
    </message>
    <message>
        <location filename="../overviewpage.cpp" line="108"/>
        <source>Total of transactions that have yet to be confirmed, and do not yet count toward the current balance</source>
        <translation>Még megerősítésre váró, a jelenlegi egyenlegbe be nem számított tranzakciók</translation>
    </message>
    <message>
        <location filename="../overviewpage.cpp" line="111"/>
        <source>Total number of transactions in wallet</source>
        <translation>Tárca összes tranzakcióinak száma</translation>
    </message>
</context>
<context>
    <name>QRCodeDialog</name>
    <message>
        <location filename="../forms/qrcodedialog.ui" line="14"/>
        <source>Dialog</source>
        <translation>Párbeszéd</translation>
    </message>
    <message>
        <location filename="../forms/qrcodedialog.ui" line="32"/>
        <source>QR Code</source>
        <translation type="unfinished"></translation>
    </message>
    <message>
        <location filename="../forms/qrcodedialog.ui" line="55"/>
        <source>Request Payment</source>
        <translation type="unfinished"></translation>
    </message>
    <message>
        <location filename="../forms/qrcodedialog.ui" line="70"/>
        <source>Amount:</source>
        <translation>Összeg:</translation>
    </message>
    <message>
        <location filename="../forms/qrcodedialog.ui" line="105"/>
        <source>BTC</source>
        <translation></translation>
    </message>
    <message>
        <location filename="../forms/qrcodedialog.ui" line="121"/>
        <source>Label:</source>
        <translation>Címke:</translation>
    </message>
    <message>
<<<<<<< HEAD
        <location filename="../forms/qrcodedialog.ui" line="144"/>
        <source>Message:</source>
        <translation>Üzenet:</translation>
=======
        <location filename="../forms/sendcoinsdialog.ui" line="147"/>
        <source>S&amp;end</source>
        <translation>&amp;Küldés</translation>
>>>>>>> 6ec7ac15
    </message>
    <message>
        <location filename="../forms/qrcodedialog.ui" line="186"/>
        <source>&amp;Save As...</source>
        <translation type="unfinished"></translation>
    </message>
    <message>
        <location filename="../qrcodedialog.cpp" line="48"/>
        <source>Error encoding URI into QR Code.</source>
        <translation type="unfinished"></translation>
    </message>
    <message>
        <location filename="../qrcodedialog.cpp" line="113"/>
        <source>Save Image...</source>
        <translation type="unfinished"></translation>
    </message>
    <message>
        <location filename="../qrcodedialog.cpp" line="113"/>
        <source>PNG Images (*.png)</source>
        <translation type="unfinished"></translation>
    </message>
</context>
<context>
    <name>SendCoinsDialog</name>
    <message>
        <location filename="../forms/sendcoinsdialog.ui" line="67"/>
        <source>&amp;Add recipient...</source>
        <translation>&amp;Címzett hozzáadása ...</translation>
    </message>
    <message>
        <location filename="../sendcoinsdialog.cpp" line="129"/>
        <source>The amount to pay must be larger than 0.</source>
        <translation>A fizetendő összegnek nagyobbnak kell lennie 0-nál.</translation>
    </message>
    <message>
        <location filename="../sendcoinsdialog.cpp" line="101"/>
        <source>Are you sure you want to send %1?</source>
        <translation>Valóban el akarsz küldeni %1-t?</translation>
    </message>
    <message>
        <location filename="../sendcoinsdialog.cpp" line="95"/>
        <source>&lt;b&gt;%1&lt;/b&gt; to %2 (%3)</source>
        <translation>&lt;b&gt;%1&lt;/b&gt; %2-re (%3)</translation>
    </message>
    <message>
        <location filename="../sendcoinsdialog.cpp" line="100"/>
        <source>Confirm send coins</source>
        <translation>Küldés megerősítése</translation>
    </message>
    <message>
        <location filename="../sendcoinsdialog.cpp" line="101"/>
        <source> and </source>
        <translation> és</translation>
    </message>
    <message>
        <location filename="../sendcoinsdialog.cpp" line="134"/>
        <source>The amount exceeds your balance.</source>
        <translation>Nincs ennyi bitcoin az egyenlegeden.</translation>
    </message>
    <message>
        <location filename="../sendcoinsdialog.cpp" line="139"/>
        <source>The total exceeds your balance when the %1 transaction fee is included.</source>
        <translation>A küldeni kívánt összeg és a %1 tranzakciós díj együtt meghaladja az egyenlegeden rendelkezésedre álló összeget.</translation>
    </message>
    <message>
        <location filename="../sendcoinsdialog.cpp" line="145"/>
        <source>Duplicate address found, can only send to each address once per send operation.</source>
        <translation>Többször szerepel ugyanaz a cím. Egy küldési műveletben egy címre csak egyszer lehet küldeni.</translation>
    </message>
    <message>
        <location filename="../sendcoinsdialog.cpp" line="155"/>
        <source>Error: The transaction was rejected. This might happen if some of the coins in your wallet were already spent, such as if you used a copy of wallet.dat and coins were spent in the copy but not marked as spent here.</source>
        <translation>Hiba: a tranzakciót elutasították. Ezt az okozhatja, ha már elköltöttél valamennyi érmét a tárcádból például ha a wallet.dat-od egy másolatát használtad, és így az elköltés csak abban lett jelölve, de itt nem.</translation>
    </message>
    <message>
        <location filename="../forms/sendcoinsdialog.ui" line="14"/>
        <location filename="../sendcoinsdialog.cpp" line="123"/>
        <location filename="../sendcoinsdialog.cpp" line="128"/>
        <location filename="../sendcoinsdialog.cpp" line="133"/>
        <location filename="../sendcoinsdialog.cpp" line="138"/>
        <location filename="../sendcoinsdialog.cpp" line="144"/>
        <location filename="../sendcoinsdialog.cpp" line="149"/>
        <location filename="../sendcoinsdialog.cpp" line="154"/>
        <source>Send Coins</source>
        <translation>Érmék küldése</translation>
    </message>
    <message>
        <location filename="../forms/sendcoinsdialog.ui" line="64"/>
        <source>Send to multiple recipients at once</source>
        <translation>Küldés több címzettnek egyszerre</translation>
    </message>
    <message>
        <location filename="../forms/sendcoinsdialog.ui" line="84"/>
        <source>Remove all transaction fields</source>
        <translation type="unfinished"></translation>
    </message>
    <message>
        <location filename="../forms/sendcoinsdialog.ui" line="87"/>
        <source>Clear all</source>
        <translation>Mindent töröl</translation>
    </message>
    <message>
        <location filename="../forms/sendcoinsdialog.ui" line="106"/>
        <source>Balance:</source>
        <translation>Egyenleg:</translation>
    </message>
    <message>
        <location filename="../forms/sendcoinsdialog.ui" line="113"/>
        <source>123.456 BTC</source>
        <translation>123.456 BTC</translation>
    </message>
    <message>
        <location filename="../forms/sendcoinsdialog.ui" line="144"/>
        <source>Confirm the send action</source>
        <translation>Küldés megerősítése</translation>
    </message>
    <message>
        <location filename="../forms/sendcoinsdialog.ui" line="147"/>
        <source>&amp;Send</source>
        <translation>&amp;Küldés</translation>
    </message>
    <message>
        <location filename="../sendcoinsdialog.cpp" line="124"/>
        <source>The recipient address is not valid, please recheck.</source>
        <translation>A címzett címe érvénytelen, kérlek, ellenőrizd.</translation>
    </message>
    <message>
        <location filename="../sendcoinsdialog.cpp" line="150"/>
        <source>Error: Transaction creation failed.</source>
        <translation>Hiba: nem sikerült létrehozni a tranzakciót.</translation>
    </message>
</context>
<context>
    <name>SendCoinsEntry</name>
    <message>
        <location filename="../forms/sendcoinsentry.ui" line="66"/>
        <location filename="../sendcoinsentry.cpp" line="26"/>
        <source>Enter a label for this address to add it to your address book</source>
        <translation>Milyen címkével kerüljön be ez a cím a címtáradba?
</translation>
    </message>
    <message>
        <location filename="../forms/sendcoinsentry.ui" line="75"/>
        <source>&amp;Label:</source>
        <translation>Címke:</translation>
    </message>
    <message>
        <location filename="../forms/sendcoinsentry.ui" line="93"/>
        <source>The address to send the payment to  (e.g. 1NS17iag9jJgTHD1VXjvLCEnZuQ3rJDE9L)</source>
        <translation>Címzett címe  (pl.: 1NS17iag9jJgTHD1VXjvLCEnZuQ3rJDE9L )</translation>
    </message>
    <message>
        <location filename="../forms/sendcoinsentry.ui" line="103"/>
        <source>Choose address from address book</source>
        <translation>Válassz egy címet a címjegyzékből</translation>
    </message>
    <message>
        <location filename="../forms/sendcoinsentry.ui" line="14"/>
        <source>Form</source>
        <translation>Űrlap</translation>
    </message>
    <message>
        <location filename="../forms/sendcoinsentry.ui" line="29"/>
        <source>A&amp;mount:</source>
        <translation>Összeg:</translation>
    </message>
    <message>
        <location filename="../forms/sendcoinsentry.ui" line="42"/>
        <source>Pay &amp;To:</source>
        <translation>Címzett:</translation>
    </message>
    <message>
        <location filename="../forms/sendcoinsentry.ui" line="113"/>
        <source>Alt+A</source>
        <translation>Alt+A</translation>
    </message>
    <message>
        <location filename="../forms/sendcoinsentry.ui" line="120"/>
        <source>Paste address from clipboard</source>
        <translation>Cím beillesztése a vágólapról</translation>
    </message>
    <message>
        <location filename="../forms/sendcoinsentry.ui" line="130"/>
        <source>Alt+P</source>
        <translation>Alt+P</translation>
    </message>
    <message>
        <location filename="../forms/sendcoinsentry.ui" line="137"/>
        <source>Remove this recipient</source>
        <translation>Címzett eltávolítása</translation>
    </message>
    <message>
        <location filename="../sendcoinsentry.cpp" line="25"/>
        <source>Enter a Bitcoin address (e.g. 1NS17iag9jJgTHD1VXjvLCEnZuQ3rJDE9L)</source>
        <translation>Adj meg egy Bitcoin-címet (pl.: 1NS17iag9jJgTHD1VXjvLCEnZuQ3rJDE9L )</translation>
    </message>
</context>
<context>
    <name>TransactionDesc</name>
    <message>
        <location filename="../transactiondesc.cpp" line="30"/>
        <source>%1 confirmations</source>
        <translation>%1 megerősítés</translation>
    </message>
    <message>
        <location filename="../transactiondesc.cpp" line="52"/>
        <source>, has not been successfully broadcast yet</source>
        <translation>, még nem sikerült elküldeni.</translation>
    </message>
    <message>
        <location filename="../transactiondesc.cpp" line="28"/>
        <source>%1/unconfirmed</source>
        <translation>%1/megerősítetlen</translation>
    </message>
    <message>
        <location filename="../transactiondesc.cpp" line="18"/>
        <source>Open for %1 blocks</source>
        <translation>Megnyitva %1 blokkra</translation>
    </message>
    <message>
        <location filename="../transactiondesc.cpp" line="26"/>
        <source>%1/offline?</source>
        <translation>%1/offline?</translation>
    </message>
    <message>
        <location filename="../transactiondesc.cpp" line="47"/>
        <source>&lt;b&gt;Status:&lt;/b&gt; </source>
        <translation>&lt;b&gt;Állapot:&lt;/b&gt; </translation>
    </message>
    <message>
        <location filename="../transactiondesc.cpp" line="54"/>
        <source>, broadcast through %1 node</source>
        <translation>, %1 csomóponton keresztül elküldve.</translation>
    </message>
    <message>
        <location filename="../transactiondesc.cpp" line="56"/>
        <source>, broadcast through %1 nodes</source>
        <translation>, elküldve %1 csomóponton keresztül.</translation>
    </message>
    <message>
        <location filename="../transactiondesc.cpp" line="60"/>
        <source>&lt;b&gt;Date:&lt;/b&gt; </source>
        <translation>&lt;b&gt;Dátum:&lt;/b&gt; </translation>
    </message>
    <message>
        <location filename="../transactiondesc.cpp" line="67"/>
        <source>&lt;b&gt;Source:&lt;/b&gt; Generated&lt;br&gt;</source>
        <translation>&lt;b&gt;Forrás:&lt;/b&gt; Generálva&lt;br&gt;</translation>
    </message>
    <message>
<<<<<<< HEAD
        <location filename="../transactiondesc.cpp" line="73"/>
        <location filename="../transactiondesc.cpp" line="90"/>
=======
        <location filename="../transactiondesc.cpp" line="88"/>
        <location filename="../transactiondesc.cpp" line="105"/>
>>>>>>> 6ec7ac15
        <source>&lt;b&gt;From:&lt;/b&gt; </source>
        <translation>&lt;b&gt;Űrlap:&lt;/b&gt; </translation>
    </message>
    <message>
<<<<<<< HEAD
        <location filename="../transactiondesc.cpp" line="91"/>
        <location filename="../transactiondesc.cpp" line="114"/>
        <location filename="../transactiondesc.cpp" line="173"/>
=======
        <location filename="../transactiondesc.cpp" line="105"/>
        <source>unknown</source>
        <translation>ismeretlen</translation>
    </message>
    <message>
        <location filename="../transactiondesc.cpp" line="106"/>
        <location filename="../transactiondesc.cpp" line="129"/>
        <location filename="../transactiondesc.cpp" line="188"/>
>>>>>>> 6ec7ac15
        <source>&lt;b&gt;To:&lt;/b&gt; </source>
        <translation>&lt;b&gt;Címzett:&lt;/b&gt; </translation>
    </message>
    <message>
<<<<<<< HEAD
        <location filename="../transactiondesc.cpp" line="94"/>
        <source> (yours, label: </source>
        <translation> (tiéd, címke: </translation>
    </message>
    <message>
        <location filename="../transactiondesc.cpp" line="131"/>
        <location filename="../transactiondesc.cpp" line="145"/>
        <location filename="../transactiondesc.cpp" line="190"/>
        <location filename="../transactiondesc.cpp" line="207"/>
        <source>&lt;b&gt;Credit:&lt;/b&gt; </source>
        <translation>&lt;b&gt;Jóváírás&lt;/b&gt; </translation>
    </message>
    <message>
        <location filename="../transactiondesc.cpp" line="133"/>
        <source>(%1 matures in %2 more blocks)</source>
        <translation>(%1, %2 múlva készül el)</translation>
    </message>
    <message>
        <location filename="../transactiondesc.cpp" line="217"/>
        <source>Message:</source>
        <translation>Üzenet:</translation>
    </message>
    <message>
        <location filename="../transactiondesc.cpp" line="219"/>
=======
        <location filename="../transactiondesc.cpp" line="234"/>
>>>>>>> 6ec7ac15
        <source>Comment:</source>
        <translation>Megjegyzés:</translation>
    </message>
    <message>
<<<<<<< HEAD
        <location filename="../transactiondesc.cpp" line="221"/>
        <source>Transaction ID:</source>
        <translation type="unfinished"></translation>
    </message>
    <message>
        <location filename="../transactiondesc.cpp" line="224"/>
        <source>Generated coins must wait 120 blocks before they can be spent.  When you generated this block, it was broadcast to the network to be added to the block chain.  If it fails to get into the chain, it will change to &quot;not accepted&quot; and not be spendable.  This may occasionally happen if another node generates a block within a few seconds of yours.</source>
        <translation>A frissen generált érméket csak 120 blokkal később tudod elkölteni.  Ez a blokk nyomban szétküldésre került a hálózatba, amint legeneráltad, hogy hozzáadhassák a blokklánchoz.  Ha nem kerül be a láncba, úgy az állapota &quot;elutasítva&quot;-ra módosul,  és nem költheted el az érméket. Ez akkor következhet be időnként, ha egy másik csomópont mindössze néhány másodperc különbséggel generált le egy blokkot a tiédhez képest.</translation>
    </message>
    <message>
        <location filename="../transactiondesc.cpp" line="96"/>
=======
        <location filename="../transactiondesc.cpp" line="237"/>
        <source>Generated coins must wait 120 blocks before they can be spent.  When you generated this block, it was broadcast to the network to be added to the block chain.  If it fails to get into the chain, it will change to &quot;not accepted&quot; and not be spendable.  This may occasionally happen if another node generates a block within a few seconds of yours.</source>
        <translation>A frissen generált érméket csak 120 blokkal később tudod elkölteni.  Ez a blokk nyomban szétküldésre került a hálózatba, amint legeneráltad, hogy hozzáadhassák a blokklánchoz.  Ha nem kerül be a láncba, úgy az állapota &quot;elutasítva&quot;-ra módosul,  és nem költheted el az érméket. Ez akkor következhet be időnként, ha egy másik csomópont mindössze néhány másodperc különbséggel generált le egy blokkot a tiédhez képest.</translation>
    </message>
    <message>
        <location filename="../transactiondesc.cpp" line="109"/>
        <source> (yours, label: </source>
        <translation> (tiéd, címke: </translation>
    </message>
    <message>
        <location filename="../transactiondesc.cpp" line="111"/>
>>>>>>> 6ec7ac15
        <source> (yours)</source>
        <translation> (tiéd)</translation>
    </message>
    <message>
<<<<<<< HEAD
        <location filename="../transactiondesc.cpp" line="20"/>
        <source>Open until %1</source>
        <translation>Megnyitva %1-ig</translation>
    </message>
    <message>
        <location filename="../transactiondesc.cpp" line="90"/>
        <source>unknown</source>
        <translation>ismeretlen</translation>
    </message>
    <message>
        <location filename="../transactiondesc.cpp" line="137"/>
=======
        <location filename="../transactiondesc.cpp" line="148"/>
        <source>(%1 matures in %2 more blocks)</source>
        <translation>(%1, %2 múlva készül el)</translation>
    </message>
    <message>
        <location filename="../transactiondesc.cpp" line="146"/>
        <location filename="../transactiondesc.cpp" line="160"/>
        <location filename="../transactiondesc.cpp" line="205"/>
        <location filename="../transactiondesc.cpp" line="222"/>
        <source>&lt;b&gt;Credit:&lt;/b&gt; </source>
        <translation>&lt;b&gt;Jóváírás&lt;/b&gt; </translation>
    </message>
    <message>
        <location filename="../transactiondesc.cpp" line="152"/>
>>>>>>> 6ec7ac15
        <source>(not accepted)</source>
        <translation>(elutasítva)</translation>
    </message>
    <message>
<<<<<<< HEAD
        <location filename="../transactiondesc.cpp" line="181"/>
        <location filename="../transactiondesc.cpp" line="189"/>
        <location filename="../transactiondesc.cpp" line="204"/>
=======
        <location filename="../transactiondesc.cpp" line="196"/>
        <location filename="../transactiondesc.cpp" line="204"/>
        <location filename="../transactiondesc.cpp" line="219"/>
>>>>>>> 6ec7ac15
        <source>&lt;b&gt;Debit:&lt;/b&gt; </source>
        <translation>&lt;b&gt;Terhelés&lt;/b&gt; </translation>
    </message>
    <message>
<<<<<<< HEAD
        <location filename="../transactiondesc.cpp" line="195"/>
=======
        <location filename="../transactiondesc.cpp" line="210"/>
>>>>>>> 6ec7ac15
        <source>&lt;b&gt;Transaction fee:&lt;/b&gt; </source>
        <translation>&lt;b&gt;Tranzakciós díj:&lt;/b&gt; </translation>
    </message>
    <message>
<<<<<<< HEAD
        <location filename="../transactiondesc.cpp" line="211"/>
        <source>&lt;b&gt;Net amount:&lt;/b&gt; </source>
        <translation>&lt;b&gt;Nettó összeg:&lt;/b&gt; </translation>
    </message>
=======
        <location filename="../transactiondesc.cpp" line="226"/>
        <source>&lt;b&gt;Net amount:&lt;/b&gt; </source>
        <translation>&lt;b&gt;Nettó összeg:&lt;/b&gt; </translation>
    </message>
    <message>
        <location filename="../transactiondesc.cpp" line="232"/>
        <source>Message:</source>
        <translation>Üzenet:</translation>
    </message>
    <message>
        <location filename="../transactiondesc.cpp" line="68"/>
        <source>, has not been successfully broadcast yet</source>
        <translation>, még nem sikerült elküldeni.</translation>
    </message>
>>>>>>> 6ec7ac15
</context>
<context>
    <name>TransactionDescDialog</name>
    <message>
        <location filename="../forms/transactiondescdialog.ui" line="14"/>
        <source>Transaction details</source>
        <translation>Tranzakció részletei</translation>
    </message>
    <message>
        <location filename="../forms/transactiondescdialog.ui" line="20"/>
        <source>This pane shows a detailed description of the transaction</source>
        <translation>Ez a mező a tranzakció részleteit mutatja</translation>
    </message>
</context>
<context>
    <name>TransactionTableModel</name>
    <message>
        <location filename="../transactiontablemodel.cpp" line="214"/>
        <source>Type</source>
        <translation>Típus</translation>
    </message>
    <message numerus="yes">
        <location filename="../transactiontablemodel.cpp" line="277"/>
        <source>Open for %n block(s)</source>
        <translation>
            <numerusform>%n blokkra megnyitva</numerusform>
        </translation>
    </message>
    <message>
        <location filename="../transactiontablemodel.cpp" line="280"/>
        <source>Open until %1</source>
        <translation>%1-ig megnyitva</translation>
    </message>
    <message>
        <location filename="../transactiontablemodel.cpp" line="214"/>
        <source>Date</source>
        <translation>Dátum</translation>
    </message>
    <message>
        <location filename="../transactiontablemodel.cpp" line="214"/>
        <source>Amount</source>
        <translation>Összeg</translation>
    </message>
    <message>
        <location filename="../transactiontablemodel.cpp" line="283"/>
        <source>Offline (%1 confirmations)</source>
        <translation>Offline (%1 megerősítés)</translation>
    </message>
    <message>
        <location filename="../transactiontablemodel.cpp" line="289"/>
        <source>Confirmed (%1 confirmations)</source>
        <translation>Megerősítve (%1 megerősítés)</translation>
    </message>
    <message>
        <location filename="../transactiontablemodel.cpp" line="286"/>
        <source>Unconfirmed (%1 of %2 confirmations)</source>
        <translation>Megerősítetlen (%1 %2 megerősítésből)</translation>
    </message>
    <message>
        <location filename="../transactiontablemodel.cpp" line="303"/>
        <source>This block was not received by any other nodes and will probably not be accepted!</source>
        <translation>Ezt a blokkot egyetlen másik csomópont sem kapta meg, így valószínűleg nem lesz elfogadva!</translation>
    </message>
    <message>
        <location filename="../transactiontablemodel.cpp" line="306"/>
        <source>Generated but not accepted</source>
        <translation>Legenerálva, de még el nem fogadva.</translation>
    </message>
    <message>
        <location filename="../transactiontablemodel.cpp" line="349"/>
        <source>Received with</source>
        <translation>Erre a címre</translation>
    </message>
    <message>
        <location filename="../transactiontablemodel.cpp" line="354"/>
        <source>Sent to</source>
        <translation>Erre a címre</translation>
    </message>
    <message>
        <location filename="../transactiontablemodel.cpp" line="356"/>
        <source>Payment to yourself</source>
        <translation>Magadnak kifizetve</translation>
    </message>
    <message>
        <location filename="../transactiontablemodel.cpp" line="358"/>
        <source>Mined</source>
        <translation>Kibányászva</translation>
    </message>
    <message>
        <location filename="../transactiontablemodel.cpp" line="396"/>
        <source>(n/a)</source>
        <translation>(nincs)</translation>
    </message>
    <message>
        <location filename="../transactiontablemodel.cpp" line="595"/>
        <source>Transaction status. Hover over this field to show number of confirmations.</source>
        <translation>Tranzakció állapota. Húzd ide a kurzort, hogy lásd a megerősítések számát.</translation>
    </message>
    <message>
        <location filename="../transactiontablemodel.cpp" line="597"/>
        <source>Date and time that the transaction was received.</source>
        <translation>Tranzakció fogadásának dátuma és időpontja.</translation>
    </message>
    <message>
        <location filename="../transactiontablemodel.cpp" line="599"/>
        <source>Type of transaction.</source>
        <translation>Tranzakció típusa.</translation>
    </message>
    <message>
        <location filename="../transactiontablemodel.cpp" line="601"/>
        <source>Destination address of transaction.</source>
        <translation>A tranzakció címzettjének címe.</translation>
    </message>
    <message>
        <location filename="../transactiontablemodel.cpp" line="603"/>
        <source>Amount removed from or added to balance.</source>
        <translation>Az egyenleghez jóváírt vagy ráterhelt összeg.</translation>
    </message>
    <message>
        <location filename="../transactiontablemodel.cpp" line="214"/>
        <source>Address</source>
        <translation>Cím</translation>
    </message>
    <message numerus="yes">
        <location filename="../transactiontablemodel.cpp" line="297"/>
        <source>Mined balance will be available in %n more blocks</source>
        <translation>
            <numerusform>%n blokk múlva lesz elérhető a bányászott egyenleg.</numerusform>
        </translation>
    </message>
    <message>
        <location filename="../transactiontablemodel.cpp" line="351"/>
        <source>Received from</source>
        <translation>Erről az</translation>
    </message>
</context>
<context>
    <name>TransactionView</name>
    <message>
        <location filename="../transactionview.cpp" line="74"/>
        <source>Sent to</source>
        <translation>Erre a címre</translation>
    </message>
    <message>
        <location filename="../transactionview.cpp" line="61"/>
        <source>Range...</source>
        <translation>Tartomány ...</translation>
    </message>
    <message>
        <location filename="../transactionview.cpp" line="78"/>
        <source>Other</source>
        <translation>Más</translation>
    </message>
    <message>
        <location filename="../transactionview.cpp" line="289"/>
        <source>Could not write to file %1.</source>
        <translation>%1 fájlba való kiírás sikertelen.</translation>
    </message>
    <message>
        <location filename="../transactionview.cpp" line="392"/>
        <source>to</source>
        <translation>meddig</translation>
    </message>
    <message>
        <location filename="../transactionview.cpp" line="127"/>
        <source>Edit label</source>
        <translation>Címke szerkesztése</translation>
    </message>
    <message>
        <location filename="../transactionview.cpp" line="270"/>
        <source>Export Transaction Data</source>
        <translation>Tranzakció adatainak exportálása</translation>
    </message>
    <message>
        <location filename="../transactionview.cpp" line="271"/>
        <source>Comma separated file (*.csv)</source>
        <translation>Vesszővel elválasztott fájl (*.csv)</translation>
    </message>
    <message>
        <location filename="../transactionview.cpp" line="280"/>
        <source>Date</source>
        <translation>Dátum</translation>
    </message>
    <message>
        <location filename="../transactionview.cpp" line="128"/>
        <source>Show details...</source>
        <translation>Részletek...</translation>
    </message>
    <message>
        <location filename="../transactionview.cpp" line="55"/>
        <location filename="../transactionview.cpp" line="71"/>
        <source>All</source>
        <translation>Mind</translation>
    </message>
    <message>
        <location filename="../transactionview.cpp" line="56"/>
        <source>Today</source>
        <translation>Mai</translation>
    </message>
    <message>
        <location filename="../transactionview.cpp" line="126"/>
        <source>Copy amount</source>
        <translation type="unfinished"></translation>
    </message>
    <message>
        <location filename="../transactionview.cpp" line="279"/>
        <source>Confirmed</source>
        <translation>Megerősítve</translation>
    </message>
    <message>
        <location filename="../transactionview.cpp" line="281"/>
        <source>Type</source>
        <translation>Típus</translation>
    </message>
    <message>
        <location filename="../transactionview.cpp" line="282"/>
        <source>Label</source>
        <translation>Címke</translation>
    </message>
    <message>
        <location filename="../transactionview.cpp" line="283"/>
        <source>Address</source>
        <translation>Cím</translation>
    </message>
    <message>
        <location filename="../transactionview.cpp" line="284"/>
        <source>Amount</source>
        <translation>Összeg</translation>
    </message>
    <message>
        <location filename="../transactionview.cpp" line="285"/>
        <source>ID</source>
        <translation>Azonosító</translation>
    </message>
    <message>
        <location filename="../transactionview.cpp" line="77"/>
        <source>Mined</source>
        <translation>Kibányászva</translation>
    </message>
    <message>
        <location filename="../transactionview.cpp" line="289"/>
        <source>Error exporting</source>
        <translation>Hiba lépett fel exportálás közben</translation>
    </message>
    <message>
        <location filename="../transactionview.cpp" line="84"/>
        <source>Enter address or label to search</source>
        <translation>Írd be a keresendő címet vagy címkét</translation>
    </message>
    <message>
        <location filename="../transactionview.cpp" line="90"/>
        <source>Min amount</source>
        <translation>Minimális összeg</translation>
    </message>
    <message>
        <location filename="../transactionview.cpp" line="124"/>
        <source>Copy address</source>
        <translation>Cím másolása</translation>
    </message>
    <message>
        <location filename="../transactionview.cpp" line="125"/>
        <source>Copy label</source>
        <translation>Címke másolása</translation>
    </message>
    <message>
        <location filename="../transactionview.cpp" line="58"/>
        <source>This month</source>
        <translation>Ebben a hónapban</translation>
    </message>
    <message>
        <location filename="../transactionview.cpp" line="59"/>
        <source>Last month</source>
        <translation>Múlt hónapban</translation>
    </message>
    <message>
        <location filename="../transactionview.cpp" line="60"/>
        <source>This year</source>
        <translation>Ebben az évben</translation>
    </message>
    <message>
        <location filename="../transactionview.cpp" line="76"/>
        <source>To yourself</source>
        <translation>Magadnak</translation>
    </message>
    <message>
        <location filename="../transactionview.cpp" line="57"/>
        <source>This week</source>
        <translation>Ezen a héten</translation>
    </message>
    <message>
        <location filename="../transactionview.cpp" line="72"/>
        <source>Received with</source>
        <translation>Erre a címre</translation>
    </message>
    <message>
        <location filename="../transactionview.cpp" line="384"/>
        <source>Range:</source>
        <translation>Tartomány:</translation>
    </message>
</context>
<context>
    <name>WalletModel</name>
    <message>
        <location filename="../walletmodel.cpp" line="145"/>
        <source>Sending...</source>
        <translation>Küldés ...</translation>
    </message>
</context>
<context>
    <name>bitcoin-core</name>
    <message>
        <location filename="../bitcoinstrings.cpp" line="8"/>
        <source>Bitcoin version</source>
        <translation>Bitcoin verzió</translation>
    </message>
    <message>
        <location filename="../bitcoinstrings.cpp" line="9"/>
        <source>Usage:</source>
        <translation>Használat:</translation>
    </message>
    <message>
        <location filename="../bitcoinstrings.cpp" line="75"/>
        <source>Loading addresses...</source>
        <translation>Címek betöltése...</translation>
    </message>
    <message>
        <location filename="../bitcoinstrings.cpp" line="77"/>
        <source>Loading block index...</source>
        <translation>Blokkindex betöltése...</translation>
    </message>
    <message>
        <location filename="../bitcoinstrings.cpp" line="72"/>
        <source>Cannot obtain a lock on data directory %s.  Bitcoin is probably already running.</source>
        <translation>Az %s adatkönyvtár nem zárható.  A Bitcoin valószínűleg fut már.</translation>
    </message>
    <message>
        <location filename="../bitcoinstrings.cpp" line="88"/>
        <source>Done loading</source>
        <translation>Betöltés befejezve.</translation>
    </message>
    <message>
        <location filename="../bitcoinstrings.cpp" line="87"/>
        <source>Rescanning...</source>
        <translation>Újraszkennelés...</translation>
    </message>
    <message>
        <location filename="../bitcoinstrings.cpp" line="84"/>
        <source>Cannot downgrade wallet</source>
        <translation type="unfinished"></translation>
    </message>
    <message>
        <location filename="../bitcoinstrings.cpp" line="85"/>
        <source>Cannot initialize keypool</source>
        <translation type="unfinished"></translation>
    </message>
    <message>
        <location filename="../bitcoinstrings.cpp" line="86"/>
        <source>Cannot write default address</source>
        <translation type="unfinished"></translation>
    </message>
    <message>
        <location filename="../bitcoinstrings.cpp" line="91"/>
        <source>Warning: -paytxfee is set very high.  This is the transaction fee you will pay if you send a transaction.</source>
        <translation>Figyelem: a -paytxfee nagyon magas.  Ennyi tranzakciós díjat fogsz fizetni, ha elküldöd a tranzakciót.</translation>
    </message>
    <message>
        <location filename="../bitcoinstrings.cpp" line="94"/>
        <source>Error: CreateThread(StartNode) failed</source>
        <translation>Hiba: CreateThread(StartNode) sikertelen</translation>
    </message>
    <message>
        <location filename="../bitcoinstrings.cpp" line="90"/>
        <source>Invalid amount for -paytxfee=&lt;amount&gt;</source>
        <translation>Étvénytelen -paytxfee=&lt;összeg&gt; összeg</translation>
    </message>
    <message>
        <location filename="../bitcoinstrings.cpp" line="95"/>
        <source>Warning: Disk space is low</source>
        <translation>Figyelem: kevés a hely a lemezen</translation>
    </message>
    <message>
        <location filename="../bitcoinstrings.cpp" line="96"/>
        <source>Unable to bind to port %d on this computer.  Bitcoin is probably already running.</source>
        <translation>A %d port nem elérhető ezen a gépen.  A Bitcoin valószínűleg fut már.</translation>
    </message>
    <message>
        <location filename="../bitcoinstrings.cpp" line="79"/>
        <source>Loading wallet...</source>
        <translation>Tárca betöltése...</translation>
    </message>
    <message>
        <location filename="../bitcoinstrings.cpp" line="99"/>
        <source>Warning: Please check that your computer&apos;s date and time are correct.  If your clock is wrong Bitcoin will not work properly.</source>
        <translation>Figyelem: Ellenőrizd, hogy helyesen van-e beállítva a gépeden a dátum és az idő.  A Bitcoin nem fog megfelelően működni, ha rosszul van beállítvaaz órád.</translation>
    </message>
    <message>
        <location filename="../bitcoinstrings.cpp" line="89"/>
        <source>Invalid -proxy address</source>
        <translation>Érvénytelen -proxy cím</translation>
    </message>
    <message>
        <location filename="../bitcoinstrings.cpp" line="10"/>
        <source>Send command to -server or bitcoind</source>
        <translation>Parancs küldése a -serverhez vagy a bitcoindhez
</translation>
    </message>
    <message>
        <location filename="../bitcoinstrings.cpp" line="11"/>
        <source>List commands</source>
        <translation>Parancsok kilistázása
</translation>
    </message>
    <message>
        <location filename="../bitcoinstrings.cpp" line="12"/>
        <source>Get help for a command</source>
        <translation>Segítség egy parancsról
</translation>
    </message>
    <message>
        <location filename="../bitcoinstrings.cpp" line="13"/>
        <source>Options:</source>
        <translation>Opciók
</translation>
    </message>
    <message>
        <location filename="../bitcoinstrings.cpp" line="14"/>
        <source>Specify configuration file (default: bitcoin.conf)</source>
        <translation>Konfigurációs fájl (alapértelmezett: bitcoin.conf)
</translation>
    </message>
    <message>
        <location filename="../bitcoinstrings.cpp" line="15"/>
        <source>Specify pid file (default: bitcoind.pid)</source>
        <translation>pid-fájl (alapértelmezett: bitcoind.pid)
</translation>
    </message>
    <message>
        <location filename="../bitcoinstrings.cpp" line="16"/>
        <source>Generate coins</source>
        <translation>Érmék generálása
</translation>
    </message>
    <message>
        <location filename="../bitcoinstrings.cpp" line="17"/>
        <source>Don&apos;t generate coins</source>
        <translation>Bitcoin-generálás leállítása
</translation>
    </message>
    <message>
        <location filename="../bitcoinstrings.cpp" line="19"/>
        <source>Show splash screen on startup (default: 1)</source>
        <translation type="unfinished"></translation>
    </message>
    <message>
        <location filename="../bitcoinstrings.cpp" line="20"/>
        <source>Specify data directory</source>
        <translation>Adatkönyvtár
</translation>
    </message>
    <message>
        <location filename="../bitcoinstrings.cpp" line="21"/>
        <source>Set database cache size in megabytes (default: 25)</source>
        <translation type="unfinished"></translation>
    </message>
    <message>
        <location filename="../bitcoinstrings.cpp" line="22"/>
        <source>Specify connection timeout (in milliseconds)</source>
        <translation>Csatlakozás időkerete (milliszekundumban)
</translation>
    </message>
    <message>
        <location filename="../bitcoinstrings.cpp" line="26"/>
        <source>Maintain at most &lt;n&gt; connections to peers (default: 125)</source>
        <translation type="unfinished"></translation>
    </message>
    <message>
        <location filename="../bitcoinstrings.cpp" line="29"/>
        <source>Find peers using internet relay chat (default: 0)</source>
        <translation type="unfinished"></translation>
    </message>
    <message>
        <location filename="../bitcoinstrings.cpp" line="30"/>
        <source>Accept connections from outside (default: 1)</source>
        <translation type="unfinished"></translation>
    </message>
    <message>
        <location filename="../bitcoinstrings.cpp" line="31"/>
        <source>Set language, for example &quot;de_DE&quot; (default: system locale)</source>
        <translation type="unfinished"></translation>
    </message>
    <message>
        <location filename="../bitcoinstrings.cpp" line="32"/>
        <source>Find peers using DNS lookup (default: 1)</source>
        <translation type="unfinished"></translation>
    </message>
    <message>
        <location filename="../bitcoinstrings.cpp" line="33"/>
        <source>Threshold for disconnecting misbehaving peers (default: 100)</source>
        <translation type="unfinished"></translation>
    </message>
    <message>
        <location filename="../bitcoinstrings.cpp" line="34"/>
        <source>Number of seconds to keep misbehaving peers from reconnecting (default: 86400)</source>
        <translation type="unfinished"></translation>
    </message>
    <message>
        <location filename="../bitcoinstrings.cpp" line="37"/>
        <source>Maximum per-connection receive buffer, &lt;n&gt;*1000 bytes (default: 10000)</source>
        <translation type="unfinished"></translation>
    </message>
    <message>
        <location filename="../bitcoinstrings.cpp" line="38"/>
        <source>Maximum per-connection send buffer, &lt;n&gt;*1000 bytes (default: 10000)</source>
        <translation type="unfinished"></translation>
    </message>
    <message>
        <location filename="../bitcoinstrings.cpp" line="45"/>
        <source>Output extra debugging information</source>
        <translation type="unfinished"></translation>
    </message>
    <message>
        <location filename="../bitcoinstrings.cpp" line="46"/>
        <source>Prepend debug output with timestamp</source>
        <translation type="unfinished"></translation>
    </message>
    <message>
        <location filename="../bitcoinstrings.cpp" line="47"/>
        <source>Send trace/debug info to console instead of debug.log file</source>
        <translation type="unfinished"></translation>
    </message>
    <message>
        <location filename="../bitcoinstrings.cpp" line="48"/>
        <source>Send trace/debug info to debugger</source>
        <translation type="unfinished"></translation>
    </message>
    <message>
        <location filename="../bitcoinstrings.cpp" line="54"/>
        <source>Execute command when the best block changes (%s in cmd is replaced by block hash)</source>
        <translation type="unfinished"></translation>
    </message>
    <message>
        <location filename="../bitcoinstrings.cpp" line="57"/>
        <source>Upgrade wallet to latest format</source>
        <translation type="unfinished"></translation>
    </message>
    <message>
        <location filename="../bitcoinstrings.cpp" line="60"/>
        <source>How many blocks to check at startup (default: 2500, 0 = all)</source>
        <translation type="unfinished"></translation>
    </message>
    <message>
        <location filename="../bitcoinstrings.cpp" line="61"/>
        <source>How thorough the block verification is (0-6, default: 1)</source>
        <translation type="unfinished"></translation>
    </message>
    <message>
        <location filename="../bitcoinstrings.cpp" line="76"/>
        <source>Error loading addr.dat</source>
        <translation>Hiba az addr.dat betöltése közben</translation>
    </message>
    <message>
        <location filename="../bitcoinstrings.cpp" line="78"/>
        <source>Error loading blkindex.dat</source>
        <translation>Hiba az blkindex.dat betöltése közben</translation>
    </message>
    <message>
        <location filename="../bitcoinstrings.cpp" line="80"/>
        <source>Error loading wallet.dat: Wallet corrupted</source>
        <translation>Hiba a wallet.dat betöltése közben: meghibásodott tárca</translation>
    </message>
    <message>
        <location filename="../bitcoinstrings.cpp" line="82"/>
        <source>Wallet needed to be rewritten: restart Bitcoin to complete</source>
        <translation type="unfinished"></translation>
    </message>
    <message>
        <location filename="../bitcoinstrings.cpp" line="83"/>
        <source>Error loading wallet.dat</source>
        <translation>Hiba az wallet.dat betöltése közben</translation>
    </message>
    <message>
        <location filename="../bitcoinstrings.cpp" line="49"/>
        <source>Username for JSON-RPC connections</source>
        <translation>Felhasználói név JSON-RPC csatlakozásokhoz
</translation>
    </message>
    <message>
        <location filename="../bitcoinstrings.cpp" line="50"/>
        <source>Password for JSON-RPC connections</source>
        <translation>Jelszó JSON-RPC csatlakozásokhoz
</translation>
    </message>
    <message>
        <location filename="../bitcoinstrings.cpp" line="43"/>
        <source>Run in the background as a daemon and accept commands</source>
        <translation>Háttérben futtatás daemonként és parancsok elfogadása
</translation>
    </message>
    <message>
        <location filename="../bitcoinstrings.cpp" line="53"/>
        <source>Send commands to node running on &lt;ip&gt; (default: 127.0.0.1)</source>
        <translation>Parancsok küldése &lt;ip&gt; címen működő csomóponthoz (alapértelmezett: 127.0.0.1)
</translation>
    </message>
    <message>
        <location filename="../bitcoinstrings.cpp" line="67"/>
        <source>Server private key (default: server.pem)</source>
        <translation>Szerver titkos kulcsa (alapértelmezett: server.pem)
</translation>
    </message>
    <message>
        <location filename="../bitcoinstrings.cpp" line="65"/>
        <source>Use OpenSSL (https) for JSON-RPC connections</source>
        <translation>OpenSSL (https) használata JSON-RPC csatalkozásokhoz
</translation>
    </message>
    <message>
        <location filename="../bitcoinstrings.cpp" line="44"/>
        <source>Use the test network</source>
        <translation>Teszthálózat használata
</translation>
    </message>
    <message>
        <location filename="../bitcoinstrings.cpp" line="58"/>
        <source>Set key pool size to &lt;n&gt; (default: 100)</source>
        <translation>Kulcskarika mérete &lt;n&gt; (alapértelmezett: 100)
</translation>
    </message>
    <message>
        <location filename="../bitcoinstrings.cpp" line="59"/>
        <source>Rescan the block chain for missing wallet transactions</source>
        <translation>Blokklánc újraszkennelése hiányzó tárca-tranzakciók után
</translation>
    </message>
    <message>
        <location filename="../bitcoinstrings.cpp" line="66"/>
        <source>Server certificate file (default: server.cert)</source>
        <translation>Szervertanúsítvány-fájl (alapértelmezett: server.cert)
</translation>
    </message>
    <message>
        <location filename="../bitcoinstrings.cpp" line="18"/>
        <source>Start minimized</source>
        <translation>Indítás lekicsinyítve
</translation>
    </message>
    <message>
        <location filename="../bitcoinstrings.cpp" line="24"/>
        <source>Allow DNS lookups for addnode and connect</source>
        <translation>DNS-kikeresés engedélyezése az addnode-nál és a connect-nél
</translation>
    </message>
    <message>
        <location filename="../bitcoinstrings.cpp" line="25"/>
        <source>Listen for connections on &lt;port&gt; (default: 8333 or testnet: 18333)</source>
        <translation>Csatlakozásokhoz figyelendő &lt;port&gt; (alapértelmezett: 8333 or testnet: 18333)</translation>
    </message>
    <message>
        <location filename="../bitcoinstrings.cpp" line="23"/>
        <source>Connect through socks4 proxy</source>
        <translation>Csatlakozás SOCKS4 proxyn keresztül
</translation>
    </message>
    <message>
        <location filename="../bitcoinstrings.cpp" line="71"/>
        <source>This help message</source>
        <translation>Ez a súgó-üzenet
</translation>
    </message>
    <message>
        <location filename="../bitcoinstrings.cpp" line="28"/>
        <source>Connect only to the specified node</source>
        <translation>Csatlakozás csak a megadott csomóponthoz
</translation>
    </message>
    <message>
        <location filename="../bitcoinstrings.cpp" line="39"/>
        <source>Use Universal Plug and Play to map the listening port (default: 1)</source>
        <translation type="unfinished">UPnP-használat engedélyezése a figyelő port feltérképezésénél (default: 1)</translation>
    </message>
    <message>
        <location filename="../bitcoinstrings.cpp" line="40"/>
        <source>Use Universal Plug and Play to map the listening port (default: 0)</source>
        <translation type="unfinished">UPnP-használat engedélyezése a figyelő port feltérképezésénél (default: 0)</translation>
    </message>
    <message>
        <location filename="../bitcoinstrings.cpp" line="62"/>
        <source>
SSL options: (see the Bitcoin Wiki for SSL setup instructions)</source>
        <translation>
SSL-opciók: (lásd a Bitcoin Wiki SSL-beállítási instrukcióit)
</translation>
    </message>
    <message>
        <location filename="../bitcoinstrings.cpp" line="102"/>
        <source>beta</source>
        <translation>béta</translation>
    </message>
    <message>
        <location filename="../bitcoinstrings.cpp" line="81"/>
        <source>Error loading wallet.dat: Wallet requires newer version of Bitcoin</source>
        <translation>Hiba a wallet.dat betöltése közben: ehhez a tárcához újabb verziójú Bitcoin-kliens szükséges</translation>
    </message>
    <message>
        <location filename="../bitcoinstrings.cpp" line="27"/>
        <source>Add a node to connect to and attempt to keep the connection open</source>
        <translation>Elérendő csomópont megadása and attempt to keep the connection open</translation>
    </message>
    <message>
        <location filename="../bitcoinstrings.cpp" line="41"/>
        <source>Fee per KB to add to transactions you send</source>
        <translation>kB-onként felajánlandó díj az általad küldött tranzakciókhoz</translation>
    </message>
    <message>
        <location filename="../bitcoinstrings.cpp" line="42"/>
        <source>Accept command line and JSON-RPC commands</source>
        <translation>Parancssoros és JSON-RPC parancsok elfogadása
</translation>
    </message>
    <message>
        <location filename="../bitcoinstrings.cpp" line="51"/>
        <source>Listen for JSON-RPC connections on &lt;port&gt; (default: 8332)</source>
        <translation>JSON-RPC csatlakozásokhoz figyelendő &lt;port&gt; (alapértelmezett: 8332)
</translation>
    </message>
    <message>
        <location filename="../bitcoinstrings.cpp" line="52"/>
        <source>Allow JSON-RPC connections from specified IP address</source>
        <translation>JSON-RPC csatlakozások engedélyezése meghatározott IP-címről
</translation>
    </message>
    <message>
        <location filename="../bitcoinstrings.cpp" line="68"/>
        <source>Acceptable ciphers (default: TLSv1+HIGH:!SSLv2:!aNULL:!eNULL:!AH:!3DES:@STRENGTH)</source>
        <translation>Elfogadható rejtjelkulcsok (alapértelmezett: TLSv1+HIGH:!SSLv2:!aNULL:!eNULL:!AH:!3DES:@STRENGTH )
</translation>
    </message>
</context>
</TS><|MERGE_RESOLUTION|>--- conflicted
+++ resolved
@@ -75,7 +75,7 @@
     </message>
     <message>
         <location filename="../forms/addressbookpage.ui" line="99"/>
-        <source>&amp;Sign Message</source>
+        <source>Sign &amp;Message</source>
         <translation type="unfinished"></translation>
     </message>
     <message>
@@ -160,7 +160,6 @@
         <translation>Új jelszó</translation>
     </message>
     <message>
-<<<<<<< HEAD
         <location filename="../askpassphrasedialog.cpp" line="38"/>
         <source>This operation needs your wallet passphrase to unlock the wallet.</source>
         <translation>A tárcád megnyitásához a műveletnek szüksége van a tárcád jelszavára.</translation>
@@ -169,16 +168,58 @@
         <location filename="../askpassphrasedialog.cpp" line="54"/>
         <source>Change passphrase</source>
         <translation>Jelszó megváltoztatása</translation>
-=======
+    </message>
+    <message>
+        <location filename="../askpassphrasedialog.cpp" line="117"/>
+        <source>IMPORTANT: Any previous backups you have made of your wallet file should be replaced with the newly generated, encrypted wallet file. For security reasons, previous backups of the unencrypted wallet file will become useless as soon as you start using the new, encrypted wallet.</source>
+        <translation type="unfinished"></translation>
+    </message>
+    <message>
+        <location filename="../askpassphrasedialog.cpp" line="134"/>
+        <location filename="../askpassphrasedialog.cpp" line="182"/>
+        <source>The supplied passphrases do not match.</source>
+        <translation>A megadott jelszavak nem egyeznek.</translation>
+    </message>
+    <message>
+        <location filename="../askpassphrasedialog.cpp" line="145"/>
+        <source>Wallet unlock failed</source>
+        <translation>Tárca megnyitása sikertelen</translation>
+    </message>
+    <message>
+        <location filename="../askpassphrasedialog.cpp" line="217"/>
+        <location filename="../askpassphrasedialog.cpp" line="241"/>
+        <source>Warning: The Caps Lock key is on.</source>
+        <translation type="unfinished"></translation>
+    </message>
+    <message>
         <location filename="../forms/askpassphrasedialog.ui" line="75"/>
         <source>Repeat new passphrase</source>
         <translation>Új jelszó újra</translation>
     </message>
     <message>
-        <location filename="../askpassphrasedialog.cpp" line="111"/>
-        <location filename="../askpassphrasedialog.cpp" line="169"/>
-        <source>Wallet encrypted</source>
-        <translation>Tárca kódolva</translation>
+        <location filename="../forms/askpassphrasedialog.ui" line="26"/>
+        <source>Dialog</source>
+        <translation>Párbeszéd</translation>
+    </message>
+    <message>
+        <location filename="../askpassphrasedialog.cpp" line="35"/>
+        <source>Encrypt wallet</source>
+        <translation>Tárca kódolása</translation>
+    </message>
+    <message>
+        <location filename="../forms/askpassphrasedialog.ui" line="94"/>
+        <source>TextLabel</source>
+        <translation>SzövegCímke</translation>
+    </message>
+    <message>
+        <location filename="../askpassphrasedialog.cpp" line="43"/>
+        <source>Unlock wallet</source>
+        <translation>Tárca megnyitása</translation>
+    </message>
+    <message>
+        <location filename="../askpassphrasedialog.cpp" line="46"/>
+        <source>This operation needs your wallet passphrase to decrypt the wallet.</source>
+        <translation>A tárcád dekódolásához a műveletnek szüksége van a tárcád jelszavára.</translation>
     </message>
     <message>
         <location filename="../askpassphrasedialog.cpp" line="126"/>
@@ -187,67 +228,6 @@
         <location filename="../askpassphrasedialog.cpp" line="181"/>
         <source>Wallet encryption failed</source>
         <translation>Tárca kódolása sikertelen.</translation>
->>>>>>> 6ec7ac15
-    </message>
-    <message>
-        <location filename="../askpassphrasedialog.cpp" line="134"/>
-        <location filename="../askpassphrasedialog.cpp" line="182"/>
-        <source>The supplied passphrases do not match.</source>
-        <translation>A megadott jelszavak nem egyeznek.</translation>
-    </message>
-    <message>
-        <location filename="../askpassphrasedialog.cpp" line="145"/>
-        <source>Wallet unlock failed</source>
-        <translation>Tárca megnyitása sikertelen</translation>
-    </message>
-    <message>
-        <location filename="../askpassphrasedialog.cpp" line="208"/>
-        <location filename="../askpassphrasedialog.cpp" line="232"/>
-        <source>Warning: The Caps Lock key is on.</source>
-        <translation type="unfinished"></translation>
-    </message>
-    <message>
-        <location filename="../forms/askpassphrasedialog.ui" line="75"/>
-        <source>Repeat new passphrase</source>
-        <translation>Új jelszó újra</translation>
-    </message>
-    <message>
-        <location filename="../forms/askpassphrasedialog.ui" line="26"/>
-        <source>Dialog</source>
-        <translation>Párbeszéd</translation>
-    </message>
-    <message>
-        <location filename="../askpassphrasedialog.cpp" line="35"/>
-        <source>Encrypt wallet</source>
-        <translation>Tárca kódolása</translation>
-    </message>
-    <message>
-        <location filename="../forms/askpassphrasedialog.ui" line="94"/>
-        <source>TextLabel</source>
-        <translation>SzövegCímke</translation>
-    </message>
-    <message>
-        <location filename="../askpassphrasedialog.cpp" line="43"/>
-        <source>Unlock wallet</source>
-        <translation>Tárca megnyitása</translation>
-    </message>
-    <message>
-        <location filename="../askpassphrasedialog.cpp" line="46"/>
-        <source>This operation needs your wallet passphrase to decrypt the wallet.</source>
-        <translation>A tárcád dekódolásához a műveletnek szüksége van a tárcád jelszavára.</translation>
-    </message>
-    <message>
-        <location filename="../askpassphrasedialog.cpp" line="117"/>
-        <location filename="../askpassphrasedialog.cpp" line="124"/>
-        <location filename="../askpassphrasedialog.cpp" line="166"/>
-        <location filename="../askpassphrasedialog.cpp" line="172"/>
-        <source>Wallet encryption failed</source>
-        <translation>Tárca kódolása sikertelen.</translation>
-    </message>
-    <message>
-        <location filename="../askpassphrasedialog.cpp" line="117"/>
-        <source>IMPORTANT: Any previous backups you have made of your wallet file should be replaced with the newly generated, encrypted wallet file. For security reasons, previous backups of the unencrypted wallet file will become useless as soon as you start using the new, encrypted wallet.</source>
-        <translation type="unfinished"></translation>
     </message>
     <message>
         <location filename="../askpassphrasedialog.cpp" line="156"/>
@@ -255,16 +235,9 @@
         <translation>Dekódolás sikertelen.</translation>
     </message>
     <message>
-<<<<<<< HEAD
         <location filename="../askpassphrasedialog.cpp" line="34"/>
         <source>Enter the new passphrase to the wallet.&lt;br/&gt;Please use a passphrase of &lt;b&gt;10 or more random characters&lt;/b&gt;, or &lt;b&gt;eight or more words&lt;/b&gt;.</source>
         <translation>Írd be az új jelszót a tárcához.&lt;br/&gt;Használj legalább 10&lt;br/&gt;véletlenszerű karaktert&lt;/b&gt; vagy &lt;b&gt;legalább nyolc szót&lt;/b&gt;.</translation>
-=======
-        <location filename="../askpassphrasedialog.cpp" line="217"/>
-        <location filename="../askpassphrasedialog.cpp" line="241"/>
-        <source>Warning: The Caps Lock key is on.</source>
-        <translation type="unfinished"></translation>
->>>>>>> 6ec7ac15
     </message>
     <message>
         <location filename="../askpassphrasedialog.cpp" line="101"/>
@@ -272,9 +245,28 @@
         <translation>Biztosan kódolni akarod a tárcát?</translation>
     </message>
     <message>
-<<<<<<< HEAD
-        <location filename="../askpassphrasedialog.cpp" line="118"/>
-=======
+        <location filename="../askpassphrasedialog.cpp" line="127"/>
+        <source>Wallet encryption failed due to an internal error. Your wallet was not encrypted.</source>
+        <translation>Tárca kódolása belső hiba miatt sikertelen. A tárcád nem lett kódolva.</translation>
+    </message>
+    <message>
+        <location filename="../askpassphrasedialog.cpp" line="51"/>
+        <source>Decrypt wallet</source>
+        <translation>Tárca dekódolása</translation>
+    </message>
+    <message>
+        <location filename="../askpassphrasedialog.cpp" line="146"/>
+        <location filename="../askpassphrasedialog.cpp" line="157"/>
+        <location filename="../askpassphrasedialog.cpp" line="176"/>
+        <source>The passphrase entered for the wallet decryption was incorrect.</source>
+        <translation>Hibás jelszó.</translation>
+    </message>
+    <message>
+        <location filename="../askpassphrasedialog.cpp" line="55"/>
+        <source>Enter the old and new passphrase to the wallet.</source>
+        <translation>Írd be a tárca régi és új jelszavát.</translation>
+    </message>
+    <message>
         <location filename="../askpassphrasedialog.cpp" line="102"/>
         <source>WARNING: If you encrypt your wallet and lose your passphrase, you will &lt;b&gt;LOSE ALL OF YOUR BITCOINS&lt;/b&gt;!
 Are you sure you wish to encrypt your wallet?</source>
@@ -282,46 +274,7 @@
 Biztosan kódolni akarod a tárcát?</translation>
     </message>
     <message>
-        <location filename="../askpassphrasedialog.cpp" line="34"/>
-        <source>Enter the new passphrase to the wallet.&lt;br/&gt;Please use a passphrase of &lt;b&gt;10 or more random characters&lt;/b&gt;, or &lt;b&gt;eight or more words&lt;/b&gt;.</source>
-        <translation>Írd be az új jelszót a tárcához.&lt;br/&gt;Használj legalább 10&lt;br/&gt;véletlenszerű karaktert&lt;/b&gt; vagy &lt;b&gt;legalább nyolc szót&lt;/b&gt;.</translation>
-    </message>
-    <message>
-        <location filename="../askpassphrasedialog.cpp" line="127"/>
->>>>>>> 6ec7ac15
-        <source>Wallet encryption failed due to an internal error. Your wallet was not encrypted.</source>
-        <translation>Tárca kódolása belső hiba miatt sikertelen. A tárcád nem lett kódolva.</translation>
-    </message>
-    <message>
-        <location filename="../askpassphrasedialog.cpp" line="51"/>
-        <source>Decrypt wallet</source>
-        <translation>Tárca dekódolása</translation>
-    </message>
-    <message>
-        <location filename="../askpassphrasedialog.cpp" line="146"/>
-        <location filename="../askpassphrasedialog.cpp" line="157"/>
-        <location filename="../askpassphrasedialog.cpp" line="176"/>
-        <source>The passphrase entered for the wallet decryption was incorrect.</source>
-        <translation>Hibás jelszó.</translation>
-    </message>
-    <message>
-<<<<<<< HEAD
-        <location filename="../askpassphrasedialog.cpp" line="55"/>
-        <source>Enter the old and new passphrase to the wallet.</source>
-        <translation>Írd be a tárca régi és új jelszavát.</translation>
-    </message>
-    <message>
-        <location filename="../askpassphrasedialog.cpp" line="102"/>
-        <source>WARNING: If you encrypt your wallet and lose your passphrase, you will &lt;b&gt;LOSE ALL OF YOUR BITCOINS&lt;/b&gt;!
-Are you sure you wish to encrypt your wallet?</source>
-        <translation>FIGYELEM: Ha kódolod a tárcát, és elveszíted a jelszavad, akkor &lt;b&gt;AZ ÖSSZES BITCOINODAT IS EL FOGOD VESZÍTENI!&lt;/b&gt;
-Biztosan kódolni akarod a tárcát?</translation>
-    </message>
-    <message>
-        <location filename="../askpassphrasedialog.cpp" line="112"/>
-=======
         <location filename="../askpassphrasedialog.cpp" line="113"/>
->>>>>>> 6ec7ac15
         <source>Bitcoin will close now to finish the encryption process. Remember that encrypting your wallet cannot fully protect your bitcoins from being stolen by malware infecting your computer.</source>
         <translation>Bitcoin will close now to finish the encryption process. Ne feledd, hogy a tárca titkosítása sem nyújt teljes védelmet az adathalász programok fertőzésével szemben.</translation>
     </message>
@@ -337,7 +290,7 @@
     </message>
     <message>
         <location filename="../askpassphrasedialog.cpp" line="111"/>
-        <location filename="../askpassphrasedialog.cpp" line="160"/>
+        <location filename="../askpassphrasedialog.cpp" line="169"/>
         <source>Wallet encrypted</source>
         <translation>Tárca kódolva</translation>
     </message>
@@ -1042,15 +995,9 @@
         <translation>Címke:</translation>
     </message>
     <message>
-<<<<<<< HEAD
         <location filename="../forms/qrcodedialog.ui" line="144"/>
         <source>Message:</source>
         <translation>Üzenet:</translation>
-=======
-        <location filename="../forms/sendcoinsdialog.ui" line="147"/>
-        <source>S&amp;end</source>
-        <translation>&amp;Küldés</translation>
->>>>>>> 6ec7ac15
     </message>
     <message>
         <location filename="../forms/qrcodedialog.ui" line="186"/>
@@ -1169,7 +1116,7 @@
     </message>
     <message>
         <location filename="../forms/sendcoinsdialog.ui" line="147"/>
-        <source>&amp;Send</source>
+        <source>S&amp;end</source>
         <translation>&amp;Küldés</translation>
     </message>
     <message>
@@ -1301,171 +1248,93 @@
         <translation>&lt;b&gt;Forrás:&lt;/b&gt; Generálva&lt;br&gt;</translation>
     </message>
     <message>
-<<<<<<< HEAD
-        <location filename="../transactiondesc.cpp" line="73"/>
-        <location filename="../transactiondesc.cpp" line="90"/>
-=======
-        <location filename="../transactiondesc.cpp" line="88"/>
-        <location filename="../transactiondesc.cpp" line="105"/>
->>>>>>> 6ec7ac15
+        <location filename="../transactiondesc.cpp" line="72"/>
+        <location filename="../transactiondesc.cpp" line="89"/>
         <source>&lt;b&gt;From:&lt;/b&gt; </source>
         <translation>&lt;b&gt;Űrlap:&lt;/b&gt; </translation>
     </message>
     <message>
-<<<<<<< HEAD
-        <location filename="../transactiondesc.cpp" line="91"/>
-        <location filename="../transactiondesc.cpp" line="114"/>
-        <location filename="../transactiondesc.cpp" line="173"/>
-=======
-        <location filename="../transactiondesc.cpp" line="105"/>
-        <source>unknown</source>
-        <translation>ismeretlen</translation>
-    </message>
-    <message>
-        <location filename="../transactiondesc.cpp" line="106"/>
-        <location filename="../transactiondesc.cpp" line="129"/>
-        <location filename="../transactiondesc.cpp" line="188"/>
->>>>>>> 6ec7ac15
+        <location filename="../transactiondesc.cpp" line="90"/>
+        <location filename="../transactiondesc.cpp" line="113"/>
+        <location filename="../transactiondesc.cpp" line="172"/>
         <source>&lt;b&gt;To:&lt;/b&gt; </source>
         <translation>&lt;b&gt;Címzett:&lt;/b&gt; </translation>
     </message>
     <message>
-<<<<<<< HEAD
-        <location filename="../transactiondesc.cpp" line="94"/>
+        <location filename="../transactiondesc.cpp" line="93"/>
         <source> (yours, label: </source>
         <translation> (tiéd, címke: </translation>
     </message>
     <message>
-        <location filename="../transactiondesc.cpp" line="131"/>
-        <location filename="../transactiondesc.cpp" line="145"/>
-        <location filename="../transactiondesc.cpp" line="190"/>
-        <location filename="../transactiondesc.cpp" line="207"/>
+        <location filename="../transactiondesc.cpp" line="130"/>
+        <location filename="../transactiondesc.cpp" line="144"/>
+        <location filename="../transactiondesc.cpp" line="189"/>
+        <location filename="../transactiondesc.cpp" line="206"/>
         <source>&lt;b&gt;Credit:&lt;/b&gt; </source>
         <translation>&lt;b&gt;Jóváírás&lt;/b&gt; </translation>
     </message>
     <message>
-        <location filename="../transactiondesc.cpp" line="133"/>
+        <location filename="../transactiondesc.cpp" line="132"/>
         <source>(%1 matures in %2 more blocks)</source>
         <translation>(%1, %2 múlva készül el)</translation>
     </message>
     <message>
-        <location filename="../transactiondesc.cpp" line="217"/>
+        <location filename="../transactiondesc.cpp" line="216"/>
         <source>Message:</source>
         <translation>Üzenet:</translation>
     </message>
     <message>
-        <location filename="../transactiondesc.cpp" line="219"/>
-=======
-        <location filename="../transactiondesc.cpp" line="234"/>
->>>>>>> 6ec7ac15
+        <location filename="../transactiondesc.cpp" line="218"/>
         <source>Comment:</source>
         <translation>Megjegyzés:</translation>
     </message>
     <message>
-<<<<<<< HEAD
-        <location filename="../transactiondesc.cpp" line="221"/>
+        <location filename="../transactiondesc.cpp" line="220"/>
         <source>Transaction ID:</source>
         <translation type="unfinished"></translation>
     </message>
     <message>
-        <location filename="../transactiondesc.cpp" line="224"/>
+        <location filename="../transactiondesc.cpp" line="223"/>
         <source>Generated coins must wait 120 blocks before they can be spent.  When you generated this block, it was broadcast to the network to be added to the block chain.  If it fails to get into the chain, it will change to &quot;not accepted&quot; and not be spendable.  This may occasionally happen if another node generates a block within a few seconds of yours.</source>
         <translation>A frissen generált érméket csak 120 blokkal később tudod elkölteni.  Ez a blokk nyomban szétküldésre került a hálózatba, amint legeneráltad, hogy hozzáadhassák a blokklánchoz.  Ha nem kerül be a láncba, úgy az állapota &quot;elutasítva&quot;-ra módosul,  és nem költheted el az érméket. Ez akkor következhet be időnként, ha egy másik csomópont mindössze néhány másodperc különbséggel generált le egy blokkot a tiédhez képest.</translation>
     </message>
     <message>
-        <location filename="../transactiondesc.cpp" line="96"/>
-=======
-        <location filename="../transactiondesc.cpp" line="237"/>
-        <source>Generated coins must wait 120 blocks before they can be spent.  When you generated this block, it was broadcast to the network to be added to the block chain.  If it fails to get into the chain, it will change to &quot;not accepted&quot; and not be spendable.  This may occasionally happen if another node generates a block within a few seconds of yours.</source>
-        <translation>A frissen generált érméket csak 120 blokkal később tudod elkölteni.  Ez a blokk nyomban szétküldésre került a hálózatba, amint legeneráltad, hogy hozzáadhassák a blokklánchoz.  Ha nem kerül be a láncba, úgy az állapota &quot;elutasítva&quot;-ra módosul,  és nem költheted el az érméket. Ez akkor következhet be időnként, ha egy másik csomópont mindössze néhány másodperc különbséggel generált le egy blokkot a tiédhez képest.</translation>
-    </message>
-    <message>
-        <location filename="../transactiondesc.cpp" line="109"/>
-        <source> (yours, label: </source>
-        <translation> (tiéd, címke: </translation>
-    </message>
-    <message>
-        <location filename="../transactiondesc.cpp" line="111"/>
->>>>>>> 6ec7ac15
+        <location filename="../transactiondesc.cpp" line="95"/>
         <source> (yours)</source>
         <translation> (tiéd)</translation>
     </message>
     <message>
-<<<<<<< HEAD
         <location filename="../transactiondesc.cpp" line="20"/>
         <source>Open until %1</source>
         <translation>Megnyitva %1-ig</translation>
     </message>
     <message>
-        <location filename="../transactiondesc.cpp" line="90"/>
+        <location filename="../transactiondesc.cpp" line="89"/>
         <source>unknown</source>
         <translation>ismeretlen</translation>
     </message>
     <message>
-        <location filename="../transactiondesc.cpp" line="137"/>
-=======
-        <location filename="../transactiondesc.cpp" line="148"/>
-        <source>(%1 matures in %2 more blocks)</source>
-        <translation>(%1, %2 múlva készül el)</translation>
-    </message>
-    <message>
-        <location filename="../transactiondesc.cpp" line="146"/>
-        <location filename="../transactiondesc.cpp" line="160"/>
-        <location filename="../transactiondesc.cpp" line="205"/>
-        <location filename="../transactiondesc.cpp" line="222"/>
-        <source>&lt;b&gt;Credit:&lt;/b&gt; </source>
-        <translation>&lt;b&gt;Jóváírás&lt;/b&gt; </translation>
-    </message>
-    <message>
-        <location filename="../transactiondesc.cpp" line="152"/>
->>>>>>> 6ec7ac15
+        <location filename="../transactiondesc.cpp" line="136"/>
         <source>(not accepted)</source>
         <translation>(elutasítva)</translation>
     </message>
     <message>
-<<<<<<< HEAD
-        <location filename="../transactiondesc.cpp" line="181"/>
-        <location filename="../transactiondesc.cpp" line="189"/>
-        <location filename="../transactiondesc.cpp" line="204"/>
-=======
-        <location filename="../transactiondesc.cpp" line="196"/>
-        <location filename="../transactiondesc.cpp" line="204"/>
-        <location filename="../transactiondesc.cpp" line="219"/>
->>>>>>> 6ec7ac15
+        <location filename="../transactiondesc.cpp" line="180"/>
+        <location filename="../transactiondesc.cpp" line="188"/>
+        <location filename="../transactiondesc.cpp" line="203"/>
         <source>&lt;b&gt;Debit:&lt;/b&gt; </source>
         <translation>&lt;b&gt;Terhelés&lt;/b&gt; </translation>
     </message>
     <message>
-<<<<<<< HEAD
-        <location filename="../transactiondesc.cpp" line="195"/>
-=======
-        <location filename="../transactiondesc.cpp" line="210"/>
->>>>>>> 6ec7ac15
+        <location filename="../transactiondesc.cpp" line="194"/>
         <source>&lt;b&gt;Transaction fee:&lt;/b&gt; </source>
         <translation>&lt;b&gt;Tranzakciós díj:&lt;/b&gt; </translation>
     </message>
     <message>
-<<<<<<< HEAD
-        <location filename="../transactiondesc.cpp" line="211"/>
+        <location filename="../transactiondesc.cpp" line="210"/>
         <source>&lt;b&gt;Net amount:&lt;/b&gt; </source>
         <translation>&lt;b&gt;Nettó összeg:&lt;/b&gt; </translation>
     </message>
-=======
-        <location filename="../transactiondesc.cpp" line="226"/>
-        <source>&lt;b&gt;Net amount:&lt;/b&gt; </source>
-        <translation>&lt;b&gt;Nettó összeg:&lt;/b&gt; </translation>
-    </message>
-    <message>
-        <location filename="../transactiondesc.cpp" line="232"/>
-        <source>Message:</source>
-        <translation>Üzenet:</translation>
-    </message>
-    <message>
-        <location filename="../transactiondesc.cpp" line="68"/>
-        <source>, has not been successfully broadcast yet</source>
-        <translation>, még nem sikerült elküldeni.</translation>
-    </message>
->>>>>>> 6ec7ac15
 </context>
 <context>
     <name>TransactionDescDialog</name>
